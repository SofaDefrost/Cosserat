# -*- coding: utf-8 -*-
"""
    Cosserat class in SofaPython3.
"""

__authors__ = "adagolodjo"
__contact__ = "adagolodjo@protonmail.com"
__version__ = "1.0.0"
__copyright__ = "(c) 2021,Inria"
__date__ = "October, 26 2021"

from useful.header import addHeader, addSolverNode
from useful.params import BeamPhysicsParametersNoInertia, BeamGeometryParameters, SimulationParameters
from useful.params import Parameters
from cosserat.CosseratBase import CosseratBase
from math import sqrt
from splib3.numerics import Quat
import Sofa
from math import pi

_beam_radius = 0.5
_beam_length = 30.
_nb_section = 32
force_null = [0., 0., 0., 0., 0., 0.]  # N
geoParams = BeamGeometryParameters(beam_length=30.,
                                   nb_section=_nb_section, nb_frames=_nb_section, build_collision_model=0)
physicsParams = BeamPhysicsParametersNoInertia(beam_mass=1., young_modulus=1.0e4, poisson_ratio=0.38,
                                               beam_radius=_beam_radius, beam_length=_beam_length)
simuParams = SimulationParameters()
Params = Parameters(beam_geo_params=geoParams, beam_physics_params=physicsParams, simu_params=simuParams)


class ForceController(Sofa.Core.Controller):
    def __init__(self, *args, **kwargs):
        Sofa.Core.Controller.__init__(self, *args, **kwargs)
        self.forceNode = kwargs['forceNode']
        self.frames = kwargs['frame_node'].FramesMO
        self.force_type = kwargs['force_type']
        self.tip_controller = kwargs['tip_controller']

        self.size = geoParams.nb_frames
        self.applyForce = True
        self.forceCoeff = 0.
        self.theta = 0.1
        self.incremental = 0.01

    def onAnimateEndEvent(self, event):
        if self.applyForce:
            self.forceCoeff += self.incremental
        else:
            self.forceCoeff -= self.incremental

        # choose the type of force 
        if self.force_type == 1:
            # print('inside force type 1')
            self.incremental = 0.1
            self.compute_force()
        elif self.force_type == 2:
            self.incremental = 0.4
            self.compute_orthogonal_force()
        elif self.force_type == 3:
            self.rotate_force()

    def compute_force(self):
        with self.forceNode.forces.writeable() as force:
            vec = [0., 0., 0., 0., self.forceCoeff / sqrt(2), self.forceCoeff / sqrt(2)]
            for i, v in enumerate(vec):
                force[0][i] = v

    def compute_orthogonal_force(self):
        position = self.frames.position[self.size]  # get the last rigid of the cosserat frame
        orientation = Quat(position[3], position[4], position[5], position[6])  # get the orientation
        # Calculate the direction of the force in order to remain orthogonal to the x_axis
        # of the last frame of the beam.
        with self.forceNode.forces.writeable() as force:
            vec = orientation.rotate([0., self.forceCoeff * 5.e-2, 0.])
            # vec.normalize()
            # print(f' The new vec is : {vec}')
            for count in range(3):
                force[0][count] = vec[count]

    def rotate_force(self):
        if self.forceCoeff <= 100. * pi:
            with self.tip_controller.position.writeable() as position:
                last_frame = self.frames.position[self.size]
                vec = Quat(last_frame[3], last_frame[4], last_frame[5], last_frame[6])  # get the orientation

                vec.rotateFromEuler([self.theta, 0., 0.])  # apply rotation around x-axis
                vec.normalize()
                for i, v in enumerate(vec):
                    position[0][i + 3] = v

    def onKeypressedEvent(self, event):
        key = event['key']
        if key == "+":
            self.applyForce = True
        elif key == "-":
            self.applyForce = False


controller_type: int = 1


def createScene(root_node):
    addHeader(root_node)
    root_node.gravity = [0, 0., 0.]

    solver_node = addSolverNode(root_node, name="solver_node")

    # create cosserat Beam
    cosserat_beam = solver_node.addChild(CosseratBase(parent=solver_node, params=Params))
    cosserat_beam.rigidBaseNode.addObject(
        "RestShapeSpringsForceField",
        name="spring",
        stiffness=1e8,
        angularStiffness=1.0e8,
        external_points=0,
        points=0,
        template="Rigid3d"
    )
    cosserat_frames = cosserat_beam.cosseratFrame

    # this constance force is used only in the case we are doing force_type 1 or 2
    const_force_node = cosserat_frames.addObject('ConstantForceField', name='constForce', showArrowSize=1.e-8,
                                                 indices=geoParams.nb_frames, forces=force_null)

    # The effector is used only when force_type is 3
    # create a rigid body to control the end effector of the beam
    tip_controller = root_node.addChild('tip_controller')
    controller_state = tip_controller.addObject('MechanicalObject', template='Rigid3d', name="controlEndEffector",
                                                showObjectScale=0.3, position=[geoParams.beam_length, 0, 0, 0, 0, 0, 1],
                                                showObject=True)
    if controller_type == 3:
        cosserat_frames.addObject('RestShapeSpringsForceField', name='spring', stiffness=0., angularStiffness=1.e8,
<<<<<<< HEAD
                                  externalIndices=0, external_rest_shape=controller_state.getLinkPath(),
                                  indices=geoParams.nbFrames, template="Rigid3d")
=======
                                  external_points=0, external_rest_shape=controller_state.getLinkPath(),
                                  points=geoParams.nb_frames, template="Rigid3d")
>>>>>>> 880bf148

    solver_node.addObject(ForceController(forceNode=const_force_node, frame_node=cosserat_frames,
                                          force_type=controller_type, tip_controller=controller_state))

    return root_node<|MERGE_RESOLUTION|>--- conflicted
+++ resolved
@@ -114,8 +114,8 @@
         name="spring",
         stiffness=1e8,
         angularStiffness=1.0e8,
-        external_points=0,
-        points=0,
+        externalIndices=0,
+        indices=0,
         template="Rigid3d"
     )
     cosserat_frames = cosserat_beam.cosseratFrame
@@ -132,13 +132,9 @@
                                                 showObject=True)
     if controller_type == 3:
         cosserat_frames.addObject('RestShapeSpringsForceField', name='spring', stiffness=0., angularStiffness=1.e8,
-<<<<<<< HEAD
                                   externalIndices=0, external_rest_shape=controller_state.getLinkPath(),
                                   indices=geoParams.nbFrames, template="Rigid3d")
-=======
-                                  external_points=0, external_rest_shape=controller_state.getLinkPath(),
-                                  points=geoParams.nb_frames, template="Rigid3d")
->>>>>>> 880bf148
+
 
     solver_node.addObject(ForceController(forceNode=const_force_node, frame_node=cosserat_frames,
                                           force_type=controller_type, tip_controller=controller_state))
