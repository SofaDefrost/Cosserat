--- conflicted
+++ resolved
@@ -14,11 +14,7 @@
         template="Rigid3d",
         name="cosserat_base_mo",
         position=positions,
-<<<<<<< HEAD
-        showObject=1,
-=======
         showObject=True,
->>>>>>> 17d7ded3
         showObjectScale="0.1",
     )
     rigid_base_node.addObject(
@@ -54,15 +50,9 @@
 
 
 def _add_cosserat_frame(
-<<<<<<< HEAD
-        p_node,
-        _bending_node,
-        framesF,
-=======
         _p_node,
         _bending_node,
         _frames_in_G,
->>>>>>> 17d7ded3
         _section_curv_abs,
         _frame_curv_abs,
         _radius,
