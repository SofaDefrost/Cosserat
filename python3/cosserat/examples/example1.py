# -*- coding: utf-8 -*-
"""
    Cosserat class in SofaPython3.
"""

__authors__ = "younesssss"
__contact__ = "adagolodjo@protonmail.com"
__version__ = "1.0.0"
__copyright__ = "(c) 2021,Inria"
__date__ = "Jan, 17 2022"

import Sofa
from cosserat.cosseratObject import Cosserat
from cosserat.nonLinearCosserat import NonLinearCosserat as nonCosserat
from cosserat.usefulFunctions import buildEdges, pluginList, BuildCosseratGeometry
from math import sqrt

# @todo ================ Unit: N, m, Kg, Pa  ================
LegendrePolyOrder = 5  # P_{k_2}=P_{k_3}
initialStrain = [[0., 0., 0], [0., 0., 0], [0., 0., 0], [0., 0., 0], [0., 0., 0]]

YM = 1.0e8
PR = 0.
rayleighStiffness = 1.e-3  # Nope
firstOrder = 1

<<<<<<< HEAD
EI = 1.e2
coeff = 2

=======
coeff = 0.05
>>>>>>> 112bc4d3
F1 = [0., 0., 0., 0., (coeff*1.)/sqrt(2), (coeff*1.)/sqrt(2)]  # N

Rb = 0.01  # beam radius in m
length = 1  # in m
nbSection = 5  #
deltaT = 0.02  # s

nonLinearConfig = {'init_pos': [0., 0., 0.], 'tot_length': length, 'nbSectionS': nbSection,
                   'nbFramesF': 15, 'buildCollisionModel': 0, 'beamMass': 0.}


class ForceController(Sofa.Core.Controller):
    def __init__(self, *args, **kwargs):
        Sofa.Core.Controller.__init__(self, *args, **kwargs)
        self.frames = kwargs['cosseratFrames']
        self.forceNode = kwargs['forceNode']
        self.size = nonLinearConfig['nbFramesF']
        self.applyForce = True
        self.forceCoeff = coeff
        # self.cosseratGeometry = kwargs['cosseratGeometry']

    def onAnimateEndEvent(self, event):
        if self.applyForce:
            with self.forceNode.force.writeable() as force:
                vec = [0., 0., 0., 0., (self.forceCoeff * 1.) / sqrt(2), (self.forceCoeff * 1.) / sqrt(2)]
                for i, v in enumerate(vec):
                    force[i] = v
                # print(f' The new force: {force}')

    def onKeypressedEvent(self, event):
        key = event['key']
        if key == "+":
            self.forceCoeff += deltaT
            print(f' The new force coeff is : {self.forceCoeff}')
        elif key == "-":
            self.forceCoeff -= deltaT
            print(f' The new force coeff is : {self.forceCoeff}')


def createScene(rootNode):
    rootNode.addObject('RequiredPlugin', name='plugins', pluginName=[pluginList,
                                                                     ['SofaEngine', 'SofaLoader', 'SofaSimpleFem',
                                                                      'SofaExporter']])
    rootNode.addObject('VisualStyle', displayFlags='showVisualModels showBehaviorModels hideCollisionModels '
                                                   'hideBoundingCollisionModels hireForceFields '
                                                   'hideInteractionForceFields hideWireframe')
    rootNode.findData('dt').value = deltaT
    # rootNode.findData('gravity').value = [0., -9.81, 0.]
    rootNode.findData('gravity').value = [0., 0., 0.]
    rootNode.addObject('BackgroundSetting', color='0 0.168627 0.211765')
    # rootNode.addObject('FreeMotionAnimationLoop')
    # rootNode.addObject('GenericConstraintSolver', tolerance=1e-5, maxIterations=5e2)
    rootNode.addObject('Camera', position="-35 0 280", lookAt="0 0 0")

    solverNode = rootNode.addChild('solverNode')
    solverNode.addObject('EulerImplicitSolver', rayleighStiffness=rayleighStiffness, rayleighMass='0.',
                         firstOrder=firstOrder)
    solverNode.addObject('SparseLDLSolver', name='solver', template="CompressedRowSparseMatrixd")
    # solverNode.addObject('SparseLUSolver', name='solver', template="CompressedRowSparseMatrixd")
    # solverNode.addObject('CGLinearSolver', tolerance=1.e-12, iterations=1000, threshold=1.e-18)

    needCollisionModel = 0  # use this if the collision model if the beam will interact with another object
    nonLinearCosserat = solverNode.addChild(
        nonCosserat(parent=solverNode, cosseratGeometry=nonLinearConfig, useCollisionModel=needCollisionModel,
                    name="cosserat", radius=Rb, youngModulus=YM, legendreControlPoints=initialStrain, poissonRatio=PR,
                    order=LegendrePolyOrder, rayleighStiffness=rayleighStiffness))
    cosseratNode = nonLinearCosserat.legendreControlPointsNode
    cosseratNode.addObject('MechanicalMatrixMapper', template='Vec3,Vec3',
                           object1=cosseratNode.getLinkPath(),
                           object2=cosseratNode.getLinkPath(),
                           name='cosseratCoordinateNodeMapper',
                           nodeToParse=nonLinearCosserat.cosseratCoordinateNode.getLinkPath())

    beamFrame = nonLinearCosserat.cosseratFrame

    constForce = beamFrame.addObject('ConstantForceField', name='constForce', showArrowSize=1.e-8,
                        indices=nonLinearConfig['nbFramesF'], force=F1)

    nonLinearCosserat = solverNode.addObject(
        ForceController(parent=solverNode, cosseratFrames=beamFrame.FramesMO, forceNode=constForce))


    # # solverNode2 = rootNode.addChild('solverNode2')
    # # solverNode2.addObject('EulerImplicitSolver', rayleighStiffness="0.2", rayleighMass='0.1')
    # # solverNode2.addObject('SparseLDLSolver', name='solver', template="CompressedRowSparseMatrixd")
    # # solverNode2.addObject('GenericConstraintCorrection')
    # # cosserat2 = solverNode2.addChild(Cosserat(parent=solverNode2, cosseratGeometry=linearConfig,
    # #                                           useCollisionModel=needCollisionModel, name="cosserat2", radius=0.1))
    #
    # beamFrame2 = cosserat2.cosseratFrame
    # beamFrame2.addObject('ConstantForceField', name='constForce', showArrowSize=0, indices=12,
    #                      force=[0., 0., 0., 0., 450., 0.])

    return rootNode<|MERGE_RESOLUTION|>--- conflicted
+++ resolved
@@ -24,13 +24,9 @@
 rayleighStiffness = 1.e-3  # Nope
 firstOrder = 1
 
-<<<<<<< HEAD
 EI = 1.e2
-coeff = 2
+coeff = 1
 
-=======
-coeff = 0.05
->>>>>>> 112bc4d3
 F1 = [0., 0., 0., 0., (coeff*1.)/sqrt(2), (coeff*1.)/sqrt(2)]  # N
 
 Rb = 0.01  # beam radius in m
@@ -63,10 +59,10 @@
     def onKeypressedEvent(self, event):
         key = event['key']
         if key == "+":
-            self.forceCoeff += deltaT
+            self.forceCoeff += 1
             print(f' The new force coeff is : {self.forceCoeff}')
         elif key == "-":
-            self.forceCoeff -= deltaT
+            self.forceCoeff -= 1
             print(f' The new force coeff is : {self.forceCoeff}')
 
 
