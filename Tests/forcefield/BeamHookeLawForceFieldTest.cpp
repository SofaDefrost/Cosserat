--- conflicted
+++ resolved
@@ -45,15 +45,7 @@
         // initialization or some code to run before each test
         fprintf(stderr, "Starting up ! \n");
         sofa::simpleapi::importPlugin("Sofa.Component");
-<<<<<<< HEAD
-        sofa::simpleapi::importPlugin("CosseratPlugin");
-=======
         sofa::simpleapi::importPlugin("Cosserat");
-
-        //create the context for
-        if(simulation==nullptr)
-            sofa::simulation::setSimulation(simulation = new sofa::simulation::graph::DAGSimulation());
->>>>>>> 0e8bfea9
     }
 
     // Tears down the test fixture.
