cmake_minimum_required(VERSION 3.12)
project(CosseratPlugin VERSION 21.12.0)

include(cmake/environment.cmake)

find_package(Sofa.Config REQUIRED)
sofa_find_package(Sofa.Component.Constraint.Lagrangian.Model REQUIRED)
sofa_find_package(Sofa.Component.StateContainer REQUIRED)
sofa_find_package(Sofa.Component.Mapping.NonLinear REQUIRED)
sofa_find_package(Sofa.GL REQUIRED)
sofa_find_package(Sofa.Component.Topology.Container.Dynamic REQUIRED)

sofa_find_package(STLIB QUIET)
if(STLIB_FOUND)
    message("-- Found dependency : 'STLIB' plugin .")
else()
    message("-- The highly recommended 'STLIB' plugin is missing. You can compile Cosserat but some of the provided python examples will not work. ")
endif()

set(SRC_ROOT_DIR src/${PROJECT_NAME})

set(HEADER_FILES
    ${SRC_ROOT_DIR}/config.h.in
    ${SRC_ROOT_DIR}/mapping/BaseCosserat.h
    ${SRC_ROOT_DIR}/mapping/BaseCosserat.inl
    ${SRC_ROOT_DIR}/mapping/DiscreteCosseratMapping.h
    ${SRC_ROOT_DIR}/mapping/DiscreteCosseratMapping.inl
    ${SRC_ROOT_DIR}/mapping/DiscreteDynamicCosseratMapping.h
    ${SRC_ROOT_DIR}/mapping/DiscreteDynamicCosseratMapping.inl
    ${SRC_ROOT_DIR}/mapping/ProjectionEngine.h
    ${SRC_ROOT_DIR}/mapping/ProjectionEngine.inl
    ${SRC_ROOT_DIR}/mapping/DifferenceMultiMapping.h
    ${SRC_ROOT_DIR}/mapping/DifferenceMultiMapping.inl
    ${SRC_ROOT_DIR}/mapping/RigidDistanceMapping.h
    ${SRC_ROOT_DIR}/mapping/RigidDistanceMapping.inl
<<<<<<< HEAD
    ${SRC_ROOT_DIR}/mapping/LimitedDifferenceMapping.h
    ${SRC_ROOT_DIR}/mapping/LimitedDifferenceMapping.inl
=======
    ${SRC_ROOT_DIR}/engine/PointsManager.h
    ${SRC_ROOT_DIR}/engine/PointsManager.inl
>>>>>>> 9995ecaf
    ${SRC_ROOT_DIR}/forcefield/BeamHookeLawForceField.h
    ${SRC_ROOT_DIR}/forcefield/BeamHookeLawForceField.inl
    ${SRC_ROOT_DIR}/forcefield/BeamPlasticLawForceField.h
    ${SRC_ROOT_DIR}/forcefield/BeamPlasticLawForceField.inl
    ${SRC_ROOT_DIR}/forcefield/CosseratInternalActuation.h
    ${SRC_ROOT_DIR}/forcefield/CosseratInternalActuation.inl
    ${SRC_ROOT_DIR}/constraint/CosseratSlidingConstraint.h
    ${SRC_ROOT_DIR}/constraint/CosseratSlidingConstraint.inl
    ${SRC_ROOT_DIR}/mapping/LegendrePolynomialsMapping.h
    ${SRC_ROOT_DIR}/mapping/LegendrePolynomialsMapping.inl
    ${SRC_ROOT_DIR}/constraint/CosseratNeedleSlidingConstraint.h
    ${SRC_ROOT_DIR}/constraint/CosseratNeedleSlidingConstraint.inl
    )
set(SOURCE_FILES
    ${SRC_ROOT_DIR}/initCosseratPlugin.cpp
    ${SRC_ROOT_DIR}/mapping/BaseCosserat.cpp
    ${SRC_ROOT_DIR}/mapping/DiscreteCosseratMapping.cpp
    ${SRC_ROOT_DIR}/mapping/DiscreteDynamicCosseratMapping.cpp
    ${SRC_ROOT_DIR}/mapping/ProjectionEngine.cpp
    ${SRC_ROOT_DIR}/mapping/DifferenceMultiMapping.cpp
    ${SRC_ROOT_DIR}/mapping/RigidDistanceMapping.cpp
<<<<<<< HEAD
    ${SRC_ROOT_DIR}/mapping/LimitedDifferenceMapping.cpp
=======
    ${SRC_ROOT_DIR}/engine/PointsManager.cpp
>>>>>>> 9995ecaf
    ${SRC_ROOT_DIR}/forcefield/BeamHookeLawForceField.cpp
    ${SRC_ROOT_DIR}/forcefield/BeamPlasticLawForceField.cpp
    ${SRC_ROOT_DIR}/forcefield/CosseratInternalActuation.cpp
    ${SRC_ROOT_DIR}/constraint/CosseratSlidingConstraint.cpp
    ${SRC_ROOT_DIR}/mapping/LegendrePolynomialsMapping.cpp
    ${SRC_ROOT_DIR}/constraint/CosseratNeedleSlidingConstraint.cpp
    )

sofa_find_package(SoftRobots QUIET)
if(SoftRobots_FOUND)
    list(APPEND HEADER_FILES
        ${SRC_ROOT_DIR}/constraint/CosseratActuatorConstraint.h
        ${SRC_ROOT_DIR}/constraint/CosseratActuatorConstraint.inl
#        ${SRC_ROOT_DIR}/constraint/CosseratUnilateralInteractionConstraint.h
#        ${SRC_ROOT_DIR}/constraint/CosseratUnilateralInteractionConstraint.inl

        
        ${SRC_ROOT_DIR}/constraint/QPSlidingConstraint.h
        ${SRC_ROOT_DIR}/constraint/QPSlidingConstraint.inl
        )
    list(APPEND SOURCE_FILES
        ${SRC_ROOT_DIR}/constraint/CosseratActuatorConstraint.cpp
        
        #${SRC_ROOT_DIR}/constraint/CosseratUnilateralInteractionConstraint.cpp
        ${SRC_ROOT_DIR}/constraint/QPSlidingConstraint.cpp
        )
endif()

file(GLOB_RECURSE RESOURCE_FILES  "*.md" "*.psl" "*.py" "*.pyscn" "*.py3scn" "*.scn" "*.ah")

if(WIN32)
    add_definitions(-D_WINSOCKAPI_)
endif()

add_library(${PROJECT_NAME} SHARED ${HEADER_FILES} ${SOURCE_FILES} ${DOC_FILES} ${RESOURCE_FILES} )
target_link_libraries(${PROJECT_NAME}
    Sofa.Component.Constraint.Lagrangian.Model
    Sofa.Component.StateContainer
    Sofa.Component.Mapping.NonLinear
    Sofa.GL
    Sofa.Component.Topology.Container.Dynamic
)

if(Sofa.GL_FOUND)
    target_link_libraries(${PROJECT_NAME} Sofa.GL)
endif()

if(SoftRobots_FOUND)
    target_link_libraries(${PROJECT_NAME} SoftRobots)
    message("-- Found dependency: 'SoftRobots' plugin.")
endif()

sofa_install_pythonscripts(PLUGIN_NAME ${PROJECT_NAME} PYTHONSCRIPTS_SOURCE_DIR "python")

find_file(SofaPython3Tools NAMES "SofaPython3/lib/cmake/SofaPython3/SofaPython3Tools.cmake")
if(SofaPython3Tools)
    message("-- Found SofaPython3Tools.")
    include(${SofaPython3Tools})
else()
    # try again with the find_package mechanism
    find_package(SofaPython3 QUIET)
endif()
if(SofaPython3Tools OR SofaPython3_FOUND)
    message("-- Python3 packages will be installed.")
    set(SP3_PYTHON_PACKAGES_DIRECTORY "python3/site-packages")
    # SP3_add_python_package(
    #         SOURCE_DIRECTORY ${CMAKE_CURRENT_SOURCE_DIR}/python3/cosserat
    #         TARGET_DIRECTORY cosserat
    # )
    add_subdirectory(${SRC_ROOT_DIR}/Binding)
endif()

#add_subdirectory(${CMAKE_CURRENT_SOURCE_DIR}/src/CosseratPlugin/Binding)

## Install rules for the library and headers; CMake package configurations files
sofa_create_package_with_targets(
    PACKAGE_NAME ${PROJECT_NAME}
    PACKAGE_VERSION ${PROJECT_VERSION}
    TARGETS ${PROJECT_NAME} AUTO_SET_TARGET_PROPERTIES
    INCLUDE_SOURCE_DIR "src"
    INCLUDE_INSTALL_DIR ${PROJECT_NAME}
    RELOCATABLE "plugins"
    )

# Tests
# If SOFA_BUILD_TESTS exists and is OFF, then these tests will be auto-disabled
cmake_dependent_option(COSSERATPLUGIN_BUILD_TESTS "Compile the tests" OFF "SOFA_BUILD_TESTS OR NOT DEFINED SOFA_BUILD_TESTS" OFF)
if(COSSERATPLUGIN_BUILD_TESTS)
    add_subdirectory(tests)
endif()

include(cmake/packaging.cmake)<|MERGE_RESOLUTION|>--- conflicted
+++ resolved
@@ -33,13 +33,8 @@
     ${SRC_ROOT_DIR}/mapping/DifferenceMultiMapping.inl
     ${SRC_ROOT_DIR}/mapping/RigidDistanceMapping.h
     ${SRC_ROOT_DIR}/mapping/RigidDistanceMapping.inl
-<<<<<<< HEAD
-    ${SRC_ROOT_DIR}/mapping/LimitedDifferenceMapping.h
-    ${SRC_ROOT_DIR}/mapping/LimitedDifferenceMapping.inl
-=======
     ${SRC_ROOT_DIR}/engine/PointsManager.h
     ${SRC_ROOT_DIR}/engine/PointsManager.inl
->>>>>>> 9995ecaf
     ${SRC_ROOT_DIR}/forcefield/BeamHookeLawForceField.h
     ${SRC_ROOT_DIR}/forcefield/BeamHookeLawForceField.inl
     ${SRC_ROOT_DIR}/forcefield/BeamPlasticLawForceField.h
@@ -61,11 +56,7 @@
     ${SRC_ROOT_DIR}/mapping/ProjectionEngine.cpp
     ${SRC_ROOT_DIR}/mapping/DifferenceMultiMapping.cpp
     ${SRC_ROOT_DIR}/mapping/RigidDistanceMapping.cpp
-<<<<<<< HEAD
-    ${SRC_ROOT_DIR}/mapping/LimitedDifferenceMapping.cpp
-=======
     ${SRC_ROOT_DIR}/engine/PointsManager.cpp
->>>>>>> 9995ecaf
     ${SRC_ROOT_DIR}/forcefield/BeamHookeLawForceField.cpp
     ${SRC_ROOT_DIR}/forcefield/BeamPlasticLawForceField.cpp
     ${SRC_ROOT_DIR}/forcefield/CosseratInternalActuation.cpp
@@ -82,13 +73,13 @@
 #        ${SRC_ROOT_DIR}/constraint/CosseratUnilateralInteractionConstraint.h
 #        ${SRC_ROOT_DIR}/constraint/CosseratUnilateralInteractionConstraint.inl
 
-        
+
         ${SRC_ROOT_DIR}/constraint/QPSlidingConstraint.h
         ${SRC_ROOT_DIR}/constraint/QPSlidingConstraint.inl
         )
     list(APPEND SOURCE_FILES
         ${SRC_ROOT_DIR}/constraint/CosseratActuatorConstraint.cpp
-        
+
         #${SRC_ROOT_DIR}/constraint/CosseratUnilateralInteractionConstraint.cpp
         ${SRC_ROOT_DIR}/constraint/QPSlidingConstraint.cpp
         )
