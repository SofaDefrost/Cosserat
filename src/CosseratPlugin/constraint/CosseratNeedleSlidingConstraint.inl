--- conflicted
+++ resolved
@@ -38,43 +38,48 @@
 namespace sofa::component::constraintset
 {
 
-  using sofa::core::objectmodel::ComponentState;
-  using sofa::helper::WriteAccessor;
+using sofa::core::objectmodel::ComponentState;
+using sofa::helper::WriteAccessor;
 
-  using sofa::core::objectmodel::ComponentState;
-  using sofa::core::visual::VisualParams;
-  using sofa::linearalgebra::BaseVector;
-  using sofa::helper::ReadAccessor;
-  using sofa::type::Vec4f;
-  using sofa::type::Vec3;
-  using sofa::type::vector;
-  using sofa::helper::OptionsGroup;
-  using sofa::component::constraint::lagrangian::model::BilateralConstraintResolution;
+using sofa::core::objectmodel::ComponentState;
+using sofa::core::visual::VisualParams;
+using sofa::linearalgebra::BaseVector;
+using sofa::helper::ReadAccessor;
+using sofa::type::Vec4f;
+using sofa::type::Vec3;
+using sofa::type::vector;
+using sofa::helper::OptionsGroup;
+using sofa::component::constraint::lagrangian::model::BilateralConstraintResolution;
 
-  template <class DataTypes>
-  CosseratNeedleSlidingConstraint<DataTypes>::CosseratNeedleSlidingConstraint(MechanicalState *object)
-      : Inherit1(object),
-        d_value(initData(&d_value, "value", "Displacement or force to impose.\n")),
-        d_valueIndex(initData(&d_valueIndex, (unsigned int)0, "valueIndex",
-                              "Index of the value (in InputValue vector) that we want to impose \n"
-                              "If unspecified the default value is {0}")),
-        d_valueType(initData(&d_valueType, OptionsGroup(2, "displacement", "force"), "valueType",
-                             "displacement = the contstraint will impose the displacement provided in data value[valueIndex] \n"
-                             "force = the contstraint will impose the force provided in data value[valueIndex] \n"
-                             "If unspecified, the default value is displacement")),
-        d_useDirections(initData(&d_useDirections, type::Vec<6,bool>(0,0,0,0,0,0), "useDirections", "Directions to constrain.\n"))
-  {}
+template<class DataTypes>
+CosseratNeedleSlidingConstraint<DataTypes>::CosseratNeedleSlidingConstraint(MechanicalState* object)
+    : Inherit1(object)
 
-  template <class DataTypes>
-  CosseratNeedleSlidingConstraint<DataTypes>::~CosseratNeedleSlidingConstraint()
-  {
-  }
+    , d_value(initData(&d_value, "value",
+                       "Displacement or force to impose.\n"))
 
-  template <class DataTypes>
-  void CosseratNeedleSlidingConstraint<DataTypes>::init()
-  {
-    Inherit1::init();
-    d_componentState.setValue(ComponentState::Valid);
+    , d_valueIndex(initData(&d_valueIndex, (unsigned int) 0, "valueIndex",
+                            "Index of the value (in InputValue vector) that we want to impose \n"
+                            "If unspecified the default value is {0}"))
+    , d_valueType(initData(&d_valueType, OptionsGroup(2,"displacement","force"), "valueType",
+                           "displacement = the contstraint will impose the displacement provided in data value[valueIndex] \n"
+                           "force = the contstraint will impose the force provided in data value[valueIndex] \n"
+                           "If unspecified, the default value is displacement"))
+    , d_useDirections(initData(&d_useDirections, type::Vec<6,bool>(0,0,0,0,0,0),"useDirections", "Directions to constrain.\n"))
+{
+}
+
+template<class DataTypes>
+CosseratNeedleSlidingConstraint<DataTypes>::~CosseratNeedleSlidingConstraint()
+{
+}
+
+template<class DataTypes>
+void CosseratNeedleSlidingConstraint<DataTypes>::init()
+{
+  Inherit1::init();
+  d_componentState.setValue(ComponentState::Valid);
+
     internalInit();
   }
 
@@ -86,11 +91,7 @@
 
   template <class DataTypes>
   void CosseratNeedleSlidingConstraint<DataTypes>::internalInit()
-<<<<<<< HEAD
   {
-=======
-  { 
->>>>>>> 4fbe34ed
     if (d_value.getValue().size() == 0)
     {
       WriteAccessor<Data<vector<Real>>> value = d_value;
@@ -103,15 +104,9 @@
       msg_warning() << "Bad size for data value (size=" << d_value.getValue().size() << "), or wrong value for data valueIndex (valueIndex=" << d_valueIndex.getValue() << "). Set default valueIndex=0.";
       d_valueIndex.setValue(0);
     }
-<<<<<<< HEAD
 
   }
 
-=======
-    
-  }
-
->>>>>>> 4fbe34ed
   template <class DataTypes>
   void CosseratNeedleSlidingConstraint<DataTypes>::buildConstraintMatrix(const ConstraintParams *cParams, DataMatrixDeriv &cMatrix, unsigned int &cIndex, const DataVecCoord &x)
   {
@@ -124,10 +119,6 @@
     m_constraintId = cIndex;
 
     type::Vec<6,bool> use = d_useDirections.getValue();
-<<<<<<< HEAD
-
-=======
->>>>>>> 4fbe34ed
     for (unsigned int i = 0; i < positions.size(); i++)
     {
       if (use[1])
@@ -143,11 +134,7 @@
     }
     cMatrix.endEdit();
     m_nbLines = cIndex - m_constraintId;
-<<<<<<< HEAD
 
-=======
-    
->>>>>>> 4fbe34ed
   }
 
   template <class DataTypes>
@@ -159,11 +146,7 @@
   {
     if (d_componentState.getValue() != ComponentState::Valid)
       return;
-<<<<<<< HEAD
 
-=======
-    
->>>>>>> 4fbe34ed
     SOFA_UNUSED(cParams);
     SOFA_UNUSED(x);
     SOFA_UNUSED(v);
@@ -195,16 +178,10 @@
     ReadAccessor<Data<VecCoord>> positions = this->mstate->readPositions();
     type::Vec<6,bool> use = d_useDirections.getValue();
     for (size_t i = 0; i < positions.size(); i++){
-<<<<<<< HEAD
         if (use[1])
           resTab[offset++] = new BilateralConstraintResolution();
         if (use[2])
           resTab[offset++] = new BilateralConstraintResolution();
-=======
-        if (use[0]) resTab[offset++] = new BilateralConstraintResolution();
-        if (use[1]) resTab[offset++] = new BilateralConstraintResolution();
-        if (use[2]) resTab[offset++] = new BilateralConstraintResolution();
->>>>>>> 4fbe34ed
     }
   }
 
