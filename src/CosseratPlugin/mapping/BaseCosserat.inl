--- conflicted
+++ resolved
@@ -153,7 +153,6 @@
 
     m_nodesExponentialSE3Vectors.push_back(Transform(type::Vec3(0.0,0.0,0.0),type::Quat(0.,0.,0.,1.)));
 
-<<<<<<< HEAD
     // Check on the number of beams compared to the size of the associated MechanicalObject
     const unsigned int nbBeams = m_BeamLengthVectors.size();
     if (nbBeams > inDeform.size())
@@ -161,12 +160,9 @@
         msg_error("BaseCosserat") << "The number of beams defined in the Cosserat mapping should be inferior "
                                   << "(or equal) to the size of the associated MechanicalObject.\n";
     }
-    for (unsigned int  j = 0; j < nbBeams; j++) {
-        Vector3 k = inDeform[j];
-=======
-    for (unsigned int  j = 0; j < inDeform.size(); j++) {
+    for (unsigned int  j = 0; j < nbBeams; j++)
+    {
         type::Vec3 k = inDeform[j];
->>>>>>> bc28522b
         double  x = m_BeamLengthVectors[j];
         Transform T; computeExponentialSE3(x,k,T) ;
         m_nodesExponentialSE3Vectors.push_back(T);
