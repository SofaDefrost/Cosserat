--- conflicted
+++ resolved
@@ -15,7 +15,6 @@
 #include <sofa/core/behavior/Constraint.h>
 
 typedef sofa::component::topology::container::dynamic::PointSetTopologyModifier PointSetTopologyModifier;
-
 
 using sofa::core::objectmodel::KeypressedEvent;
 namespace sofa::core::behavior
@@ -47,13 +46,8 @@
         void handleEvent(sofa::core::objectmodel::Event *event);
         // void draw(const core::visual::VisualParams *vparams);
 
-<<<<<<< HEAD
-        virtual void addNewPointToState();
-        virtual void removeLastePointfromState();
-=======
         void addNewPointToState();
         void removeLastPointfromState();
->>>>>>> 372a91dc
 
         topology::TopologyContainer *getTopology()
         {
