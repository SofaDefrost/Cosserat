--- conflicted
+++ resolved
@@ -22,6 +22,7 @@
 #pragma once
 #include <Cosserat/config.h>
 #include <Cosserat/types.h>
+
 #include <sofa/core/Multi2Mapping.h>
 
 namespace Cosserat::mapping
@@ -43,6 +44,7 @@
 using sofa::type::Vec6;
 using sofa::type::Mat;
 
+// TODO(dmarchal: 2024/06/12): please check the comment to confirme this is true
 using SE3 = sofa::type::Matrix4; ///< The "coordinate" in SE3
 using se3 = sofa::type::Matrix4; ///< The "speed" of change of SE3.
 using _se3 = Eigen::Matrix4d;
@@ -121,34 +123,18 @@
     void update_geometry_info();
 
     double computeTheta(const double &x, const Mat4x4 &gX);
-
-<<<<<<< HEAD
-    static void printMatrix(const Mat6x6 R);
-
-    static sofa::type::Mat3x3 extractRotMatrix(const Frame &frame);
-=======
+    void printMatrix(const Mat6x6 R);
+
     sofa::type::Mat3x3 extractRotMatrix(const Frame &frame);
     TangentTransform buildProjector(const Frame &T);
     Mat3x3 getTildeMatrix(const Vec3 &u);
->>>>>>> 9ef7da8b
-
-    static TangentTransform buildProjector(const Frame &T);
-
-    static Mat3x3 getTildeMatrix(const Vec3 &u);
-
-    static void buildAdjoint(const Mat3x3 &A, const Mat3x3 &B, Mat6x6 &Adjoint);
+
+    void buildAdjoint(const Mat3x3 &A, const Mat3x3 &B, Mat6x6 &Adjoint);
     void buildCoAdjoint(const Mat3x3 &A, const Mat3x3 &B, Mat6x6 &coAdjoint);
 
-<<<<<<< HEAD
-    static Mat4x4 convertTransformToMatrix4x4(const Frame &T);
-
-    static Vec6 piecewiseLogmap(const _SE3 &g_x);
-
-=======
     Mat4x4 convertTransformToMatrix4x4(const Frame &T);
     Vec6 piecewiseLogmap(const _SE3 &g_x);
 
->>>>>>> 9ef7da8b
     /*!
      * @brief Computes the rotation matrix around the X-axis
      *
@@ -177,7 +163,7 @@
     // TODO(dmarchal: 2024/06/07), this looks like a very common utility
     // function... it shouldn't be (re)implemented in a base classe. the type of
     // the data return should also be unified between rotationMatrixX, Y and Z
-    static RotMat rotationMatrixZ(const SReal angle) {
+    RotMat rotationMatrixZ(double angle) {
         RotMat rotation;
         rotation << cos(angle), -sin(angle), 0, sin(angle), cos(angle), 0, 0, 0, 1;
         return rotation;
