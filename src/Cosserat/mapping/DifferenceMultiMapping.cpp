--- conflicted
+++ resolved
@@ -24,32 +24,25 @@
 
 #include <sofa/defaulttype/VecTypes.h>
 #include <sofa/core/ObjectFactory.h>
+using namespace sofa::defaulttype;
+namespace Cosserat::mapping
+{
+
+template class SOFA_COSSERAT_API mapping::DifferenceMultiMapping< sofa::defaulttype::Vec3Types, sofa::defaulttype::Vec3Types, sofa::defaulttype::Vec3Types >;
+
+} // namespace Cosserat::mapping
 
 namespace Cosserat
 {
-
-using namespace sofa::defaulttype;
-
-<<<<<<< HEAD
 // Register in the Factory
 void registerDifferenceMultiMapping(sofa::core::ObjectFactory* factory)
 {
-  factory->registerObjects(sofa::core::ObjectRegistrationData(
+    factory->registerObjects(sofa::core::ObjectRegistrationData(
       "he DifferenceMultiMapping class is a component used to enforce constraints between two sets of points. "
       "Takes two sets of coordinates (x1 and x2) as input, then finds the closest points between these sets of coordinates. "
       "Then compute the force to keep the points in a desired relationship to each other. Particularly useful for "
       "scenarios like cable-structure interactions. ")
         .add< mapping::DifferenceMultiMapping< Vec3Types, Vec3Types, Vec3Types > >()) ;
 }
-=======
-template class SOFA_COSSERAT_API mapping::DifferenceMultiMapping< sofa::defaulttype::Vec3Types, sofa::defaulttype::Vec3Types, sofa::defaulttype::Vec3Types >;
->>>>>>> b3c1039c
 
-// Register in the Factory
-void registerDifferenceMultiMapping(sofa::core::ObjectFactory* factory)
-{
-  factory->registerObjects(sofa::core::ObjectRegistrationData("Set the positions and velocities of points attached to a rigid parent")
-        .add< mapping::DifferenceMultiMapping< sofa::defaulttype::Vec3Types, sofa::defaulttype::Vec3Types, sofa::defaulttype::Vec3Types > >()) ;
-}
-
-} // namespace Cosserat+} // namespace sofa.