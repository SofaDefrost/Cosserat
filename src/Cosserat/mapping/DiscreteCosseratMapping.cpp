/******************************************************************************
*       SOFA, Simulation Open-Framework Architecture, development version     *
*                (c) 2006-2019 INRIA, USTL, UJF, CNRS, MGH                    *
*                                                                             *
* This program is free software; you can redistribute it and/or modify it     *
* under the terms of the GNU Lesser General Public License as published by    *
* the Free Software Foundation; either version 2.1 of the License, or (at     *
* your option) any later version.                                             *
*                                                                             *
* This program is distributed in the hope that it will be useful, but WITHOUT *
* ANY WARRANTY; without even the implied warranty of MERCHANTABILITY or       *
* FITNESS FOR A PARTICULAR PURPOSE. See the GNU Lesser General Public License *
* for more details.                                                           *
*                                                                             *
* You should have received a copy of the GNU Lesser General Public License    *
* along with this program. If not, see <http://www.gnu.org/licenses/>.        *
*******************************************************************************
* Authors: The SOFA Team and external contributors (see Authors.txt)          *
*                                                                             *
* Contact information: contact@sofa-framework.org                             *
******************************************************************************/
#define SOFA_COSSERAT_CPP_DiscreteCosseratMapping
#include <Cosserat/mapping/DiscreteCosseratMapping.inl>

#include <sofa/defaulttype/VecTypes.h>
#include <sofa/defaulttype/RigidTypes.h>
#include <sofa/core/ObjectFactory.h>

namespace Cosserat::mapping
{
using namespace sofa::defaulttype;


template <>
void DiscreteCosseratMapping<Vec6Types, Rigid3Types, Rigid3Types>:: applyJ(
    const sofa::core::MechanicalParams* /* mparams */, const vector< sofa::DataVecDeriv_t<Out>*>& dataVecOutVel,
    const vector<const sofa::DataVecDeriv_t<In1>*>& dataVecIn1Vel,
    const vector<const sofa::DataVecDeriv_t<In2>*>& dataVecIn2Vel) {

    if(dataVecOutVel.empty() || dataVecIn1Vel.empty() ||dataVecIn2Vel.empty() )
        return;

    msg_info() << " ########## ApplyJ R Function ########";

    const sofa::VecDeriv_t<In1>& in1_vel = sofa::helper::getReadAccessor(*dataVecIn1Vel[0]);
    const sofa::VecDeriv_t<In2>& in2_vel = sofa::helper::getReadAccessor(*dataVecIn2Vel[0]);

    auto out_vel = sofa::helper::getWriteOnlyAccessor(*dataVecOutVel[0]);

    const auto baseIndex = d_baseIndex.getValue();

    // Curv abscissa of nodes and frames
    const auto curv_abs_section = sofa::helper::getReadAccessor(d_curv_abs_section);
    const auto curv_abs_frames = sofa::helper::getReadAccessor(d_curv_abs_frames);

    const auto inDeform = sofa::helper::getReadAccessor(*m_strain_state->read(sofa::core::ConstVecCoordId::position()));

    // Compute the tangent Exponential SE3 vectors
    this->updateTangExpSE3(inDeform);

    //Get base velocity as input this is also called eta
    m_nodesVelocityVectors.clear();

    //Get base velocity and convert to Vec6, for the facility of computation
    Vec6 baseVelocity; //
    for (auto u=0; u<6; u++)
        baseVelocity[u] = in2_vel[baseIndex][u];

    //Apply the local transform i.e. from SOFA's frame to Cosserat's frame
    const sofa::VecCoord_t<In2>& xfrom2Data = sofa::helper::getReadAccessor(*m_rigid_base->read(sofa::core::ConstVecCoordId::position()));
<<<<<<< HEAD
    Transform TInverse = Transform(xfrom2Data[baseIndex].getCenter(), xfrom2Data[baseIndex].getOrientation()).inversed();
=======
    Frame TInverse = Frame(xfrom2Data[baseIndex].getCenter(), xfrom2Data[baseIndex].getOrientation()).inversed();
>>>>>>> 9ef7da8b
    Mat6x6 P = this->buildProjector(TInverse);
    Vec6 baseLocalVelocity = P * baseVelocity; //This is the base velocity in Locale frame
    m_nodesVelocityVectors.push_back(baseLocalVelocity);

    msg_info() << "Base local Velocity :"<< baseLocalVelocity;

    //Compute velocity at nodes
    for (unsigned int i = 1 ; i < curv_abs_section.size(); i++)
    {
        Frame Trans = m_nodesExponentialSE3Vectors[i].inversed();
        TangentTransform Adjoint;
        this->computeAdjoint(Trans, Adjoint);

        Vec6 node_Xi_dot;
        for (unsigned int u =0; u<6; u++)
            node_Xi_dot(i) = in1_vel[i-1][u];

        Vec6 eta_node_i = Adjoint * (m_nodesVelocityVectors[i-1] + m_nodesTangExpVectors[i] *node_Xi_dot );
        m_nodesVelocityVectors.push_back(eta_node_i);
        msg_info() << "Node velocity : "<< i << " = " << eta_node_i;
    }
    const sofa::VecCoord_t<Out>& out = sofa::helper::getReadAccessor(*m_global_frames->read(sofa::core::ConstVecCoordId::position()));

    auto sz = curv_abs_frames.size();
    out_vel.resize(sz);
    for (unsigned int i = 0 ; i < sz; i++) {
        Frame Trans = m_framesExponentialSE3Vectors[i].inversed();
        TangentTransform Adjoint; Adjoint.clear();
        this->computeAdjoint(Trans, Adjoint);
        Vec6 frame_Xi_dot = in1_vel[m_indicesVectors[i]-1];
        Vec6 eta_frame_i = Adjoint * (m_nodesVelocityVectors[m_indicesVectors[i]-1] + m_framesTangExpVectors[i] * frame_Xi_dot ); // eta

        auto T = Frame(out[i].getCenter(), out[i].getOrientation());
        TangentTransform Proj = this->buildProjector(T);

        out_vel[i] = Proj * eta_frame_i;
        msg_info() << "Frame velocity : "<< i << " = " << eta_frame_i;
    }
    m_indexInput = 0;
}

template <>
void DiscreteCosseratMapping<Vec6Types, Rigid3Types, Rigid3Types>:: applyJT(
    const sofa::core::MechanicalParams* /*mparams*/, const vector< sofa::DataVecDeriv_t<In1>*>& dataVecOut1Force,
    const vector< sofa::DataVecDeriv_t<In2>*>& dataVecOut2Force,
    const vector<const sofa::DataVecDeriv_t<Out>*>& dataVecInForce)  {

    if(dataVecOut1Force.empty() || dataVecInForce.empty() || dataVecOut2Force.empty())
        return;

    msg_info() << " ########## ApplyJT force R Function ########";
    const sofa::VecDeriv_t<Out>& in = dataVecInForce[0]->getValue();

    sofa::VecDeriv_t<In1> out1 = sofa::helper::getWriteAccessor(*dataVecOut1Force[0]);
    sofa::VecDeriv_t<In2> out2 = sofa::helper::getWriteAccessor(*dataVecOut2Force[0]);
    const auto baseIndex = d_baseIndex.getValue();

    const sofa::VecCoord_t<Out>& frame =
        m_global_frames->read(sofa::core::ConstVecCoordId::position())->getValue();
    const sofa::DataVecCoord_t<In1>* x1fromData =
        m_strain_state->read(sofa::core::ConstVecCoordId::position());
    const sofa::VecCoord_t<In1> x1from = x1fromData->getValue();
    vector<Vec6> local_F_Vec;  local_F_Vec.clear();

    out1.resize(x1from.size());

    //convert the input from Deriv type to vec6 type, for the purpose of the matrix vector multiplication
    for (unsigned int var = 0; var < in.size(); ++var) {
        Vec6 vec;
        for(unsigned j = 0; j < 6; j++) vec[j] = in[var][j];
        //Convert input from global frame(SOFA) to local frame
        Frame _T = Frame(frame[var].getCenter(),frame[var].getOrientation());
        Mat6x6 P_trans =(this->buildProjector(_T)); P_trans.transpose();
        Vec6 local_F = P_trans * vec;
        local_F_Vec.push_back(local_F);
    }

    //Compute output forces
    auto sz = m_indicesVectors.size();
    auto index =  m_indicesVectors[sz-1];
    m_totalBeamForceVectors.clear();
    m_totalBeamForceVectors.resize(sz);

    Vec6 F_tot; F_tot.clear();
    m_totalBeamForceVectors.push_back(F_tot);

    TangentTransform matB_trans; matB_trans.clear();
    for(unsigned int k=0; k<3; k++) matB_trans[k][k] = 1.0;

    for (auto s = sz ; s-- ; ) {
        TangentTransform coAdjoint;

        this->computeCoAdjoint(m_framesExponentialSE3Vectors[s], coAdjoint);  // m_framesExponentialSE3Vectors[s] computed in apply
        Vec6 node_F_Vec = coAdjoint * local_F_Vec[s];
        Mat6x6 temp = m_framesTangExpVectors[s];   // m_framesTangExpVectors[s] computed in applyJ (here we transpose)
        temp.transpose();
        Vec6 f = matB_trans * temp * node_F_Vec;

        if(index != m_indicesVectors[s]){
            index--;
            //bring F_tot to the reference of the new beam
            this->computeCoAdjoint(m_nodesExponentialSE3Vectors[index],coAdjoint);  //m_nodesExponentialSE3Vectors computed in apply
            F_tot = coAdjoint * F_tot;
            Mat6x6 temp_mat = m_nodesTangExpVectors[index];
            temp_mat.transpose();
            //apply F_tot to the new beam
            const Vec6 temp_f = matB_trans * temp_mat * F_tot;
            out1[index-1] += temp_f;
        }

        msg_info() << "f at s ="<< s <<" and index"<< index <<  " is : "<< f;

        //compute F_tot
        F_tot += node_F_Vec;
        out1[m_indicesVectors[s]-1] += f;
    }

    const auto frame0 = Frame(frame[0].getCenter(),frame[0].getOrientation());
    const Mat6x6 M = this->buildProjector(frame0);
    out2[baseIndex] += M * F_tot;

    msg_info()
            << "Node forces "<< out1 << msgendl
            << "base Force: "<< out2[baseIndex];
}

template <>
void DiscreteCosseratMapping<Vec6Types, Rigid3Types, Rigid3Types>::applyJT(
    const sofa::core::ConstraintParams*/*cparams*/ , const vector< sofa::DataMatrixDeriv_t<In1>*>&  dataMatOut1Const,
    const vector< sofa::DataMatrixDeriv_t<In2>*>&  dataMatOut2Const ,
    const vector<const sofa::DataMatrixDeriv_t<Out>*>& dataMatInConst)
{
    if(dataMatOut1Const.empty() || dataMatOut2Const.empty() || dataMatInConst.empty() )
        return;

    msg_info() << " ########## ApplyJT constraint R Function ########";

    //We need only one input In model and input Root model (if present)
    sofa::MatrixDeriv_t<In1>& out1 = sofa::helper::getWriteAccessor(*dataMatOut1Const[0]); // constraints on the strain space (reduced coordinate)
    sofa::MatrixDeriv_t<In2>& out2 = sofa::helper::getWriteAccessor(*dataMatOut2Const[0]); // constraints on the reference frame (base frame)
    const sofa::MatrixDeriv_t<Out>& in = dataMatInConst[0]->getValue(); // input constraints defined on the mapped frames

    const sofa::VecCoord_t<Out>& frame =
        m_global_frames->read(sofa::core::ConstVecCoordId::position())->getValue();
    const sofa::DataVecCoord_t<In1>* x1fromData =
        m_strain_state->read(sofa::core::ConstVecCoordId::position());
    const sofa::VecCoord_t<In1> x1from = x1fromData->getValue();

    TangentTransform matB_trans; matB_trans.clear();
    for(unsigned int k=0; k<3; k++) matB_trans[k][k] = 1.0;

    vector< std::tuple<int,Vec6> > NodesInvolved;
    vector< std::tuple<int,Vec6> > NodesInvolvedCompressed;

    sofa::MatrixDeriv_t<Out>::RowConstIterator rowItEnd = in.end();

    bool doPrintLog = f_printLog.getValue();
    for (sofa::MatrixDeriv_t<Out>::RowConstIterator rowIt = in.begin(); rowIt != rowItEnd; ++rowIt)
    {
        msg_info_when(doPrintLog)
             <<"************* Apply JT (MatrixDeriv) iteration on line "
             << rowIt.index()
             <<"*************  ";

        auto colIt = rowIt.begin();
        auto colItEnd = rowIt.end();

        // Creates a constraints if the input constraint is not empty.
        if (colIt == colItEnd)
        {
            msg_info_when(doPrintLog)
                <<"no column for this constraint";
            continue;
        }
        sofa::MatrixDeriv_t<In1>::RowIterator o1 = out1.writeLine(rowIt.index()); // we store the constraint number
        sofa::MatrixDeriv_t<In2>::RowIterator o2 = out2.writeLine(rowIt.index());

        NodesInvolved.clear();
        while (colIt != colItEnd)
        {
            int childIndex = colIt.index();

            Vec6 valueConst;
            for(unsigned j = 0; j < 6; j++)
                valueConst[j] = colIt.val()[j];

            int indexBeam =  m_indicesVectors[childIndex];

            const auto _T = Frame(frame[childIndex].getCenter(),frame[childIndex].getOrientation());
            TangentTransform P_trans =(this->buildProjector(_T));
            P_trans.transpose();

            Mat6x6 coAdjoint;
            this->computeCoAdjoint(m_framesExponentialSE3Vectors[childIndex], coAdjoint);  // m_framesExponentialSE3Vectors[s] computed in apply
            Mat6x6 temp = m_framesTangExpVectors[childIndex];   // m_framesTangExpVectors[s] computed in applyJ (here we transpose)
            temp.transpose();

            Vec6 local_F =  coAdjoint * P_trans * valueConst; // constraint direction in local frame of the beam.

            Vec6 f = matB_trans * temp * local_F; // constraint direction in the strain space.

            o1.addCol(indexBeam-1, f);
            std::tuple<int,Vec6> node_force = std::make_tuple(indexBeam, local_F);

            NodesInvolved.push_back(node_force);
            colIt++;
        }

        if(doPrintLog)
        {
            std::stringstream tmp;
            for (size_t i = 0; i < NodesInvolved.size(); i++)
                tmp << "index :" <<get<0>(NodesInvolved[i]) << " force :" << get<1>(NodesInvolved[i]) << msgendl;
            msg_info() <<"==> NodesInvolved : " << tmp.str();
        }

        // sort the Nodes Involved by decreasing order
        std::sort(begin(NodesInvolved), end(NodesInvolved),
                  [](std::tuple<int, Vec6> const &t1, std::tuple<int, Vec6> const &t2) {
                      return std::get<0>(t1) > std::get<0>(t2);
                  } );

        NodesInvolvedCompressed.clear();

        for (unsigned n=0; n<NodesInvolved.size(); n++)
        {
            std::tuple<int,Vec6> test_i = NodesInvolved[n];
            int numNode_i= std::get<0>(test_i);
            Vec6 cumulativeF =std::get<1>(test_i);

            if (n<NodesInvolved.size()-1)
            {
                std::tuple<int,Vec6> test_i1 = NodesInvolved[n+1];
                int numNode_i1= std::get<0>(test_i1);

                while (numNode_i == numNode_i1)
                {
                    cumulativeF += std::get<1>(test_i1);
                    if ((n!=NodesInvolved.size()-1)||(n==0)){
                        n++;
                        break;
                    }
                    test_i1 = NodesInvolved[n+1];
                    numNode_i1= std::get<0>(test_i1);
                }

            }
            NodesInvolvedCompressed.push_back(std::make_tuple(numNode_i, cumulativeF));
        }

        if(doPrintLog)
        {
            std::stringstream tmp;
            tmp<<" NodesInvolved after sort and compress"<<msgendl;
            for (size_t i = 0; i < NodesInvolvedCompressed.size(); i++)
                tmp << "index :" <<get<0>(NodesInvolvedCompressed[i]) << " force :"
                          << get<1>(NodesInvolvedCompressed[i]) << msgendl;
            msg_info() << tmp.str();
        }

        auto baseIndex = d_baseIndex.getValue();
        for (unsigned n=0; n<NodesInvolvedCompressed.size(); n++)
        {
            std::tuple<int,Vec6> test = NodesInvolvedCompressed[n];
            int numNode= std::get<0>(test);
            int i = numNode;
            Vec6 CumulativeF = std::get<1>(test);

            while(i>0)
            {
                //cumulate on beam frame
                Mat6x6 co_adjoint;
                this->computeCoAdjoint(m_nodesExponentialSE3Vectors[i-1],co_adjoint);
                CumulativeF = co_adjoint * CumulativeF;
                // transfer to strain space (local coordinates)
                Mat6x6 temp = m_nodesTangExpVectors[i-1];
                temp.transpose();
                Vec6 temp_f = matB_trans * temp * CumulativeF;

                if(i>1) o1.addCol(i-2, temp_f);
                i--;
            }

            const auto frame0 = Frame(frame[0].getCenter(),frame[0].getOrientation());
            const Mat6x6 M = this->buildProjector(frame0);

            Vec6 base_force = M * CumulativeF;
            o2.addCol(baseIndex, base_force);
        }
    }
}


template class SOFA_COSSERAT_API DiscreteCosseratMapping< sofa::defaulttype::Vec3Types, sofa::defaulttype::Rigid3Types, sofa::defaulttype::Rigid3Types >;
template class SOFA_COSSERAT_API DiscreteCosseratMapping< sofa::defaulttype::Vec6Types, sofa::defaulttype::Rigid3Types, sofa::defaulttype::Rigid3Types >;

} // namespace sofa::component::mapping

namespace Cosserat
{
// Register in the Factory
void registerDiscreteCosseratMapping(sofa::core::ObjectFactory* factory)
{
    factory->registerObjects(sofa::core::ObjectRegistrationData(
        "This component facilitates the creation of Cosserat Cables in SOFA simulations. It takes two mechanical"
        "objects as inputs: the rigid base of the beam (with 6 degrees of freedom) and the local coordinates of the beam. Using "
        "these inputs, the component computes and outputs the mechanical positions of the beam in global coordinates. "
        "Like any mapping, it updates the positions and velocities of the outputs based on the inputs. "
        "Additionally, forces applied to the outputs are propagated back to the inputs, ensuring bidirectional coupling.")
        .add< mapping::DiscreteCosseratMapping< sofa::defaulttype::Vec3Types, sofa::defaulttype::Rigid3Types, sofa::defaulttype::Rigid3Types > >(true)
        .add< mapping::DiscreteCosseratMapping< sofa::defaulttype::Vec6Types, sofa::defaulttype::Rigid3Types, sofa::defaulttype::Rigid3Types > >());
}
}<|MERGE_RESOLUTION|>--- conflicted
+++ resolved
@@ -68,11 +68,7 @@
 
     //Apply the local transform i.e. from SOFA's frame to Cosserat's frame
     const sofa::VecCoord_t<In2>& xfrom2Data = sofa::helper::getReadAccessor(*m_rigid_base->read(sofa::core::ConstVecCoordId::position()));
-<<<<<<< HEAD
-    Transform TInverse = Transform(xfrom2Data[baseIndex].getCenter(), xfrom2Data[baseIndex].getOrientation()).inversed();
-=======
     Frame TInverse = Frame(xfrom2Data[baseIndex].getCenter(), xfrom2Data[baseIndex].getOrientation()).inversed();
->>>>>>> 9ef7da8b
     Mat6x6 P = this->buildProjector(TInverse);
     Vec6 baseLocalVelocity = P * baseVelocity; //This is the base velocity in Locale frame
     m_nodesVelocityVectors.push_back(baseLocalVelocity);
