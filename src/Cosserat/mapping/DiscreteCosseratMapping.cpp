--- conflicted
+++ resolved
@@ -372,17 +372,13 @@
 // Register in the Factory
 void registerDiscreteCosseratMapping(sofa::core::ObjectFactory* factory)
 {
-<<<<<<< HEAD
   factory->registerObjects(sofa::core::ObjectRegistrationData(
   "This component facilitates the creation of Cosserat Cables in SOFA simulations. It takes two mechanical"
   "objects as inputs: the rigid base of the beam (with 6 degrees of freedom) and the local coordinates of the beam. Using "
     "these inputs, the component computes and outputs the mechanical positions of the beam in global coordinates. "
     "Like any mapping, it updates the positions and velocities of the outputs based on the inputs. "
     "Additionally, forces applied to the outputs are propagated back to the inputs, ensuring bidirectional coupling.")
-=======
-  factory->registerObjects(sofa::core::ObjectRegistrationData("Set the positions and velocities of points attached to a rigid parent")
->>>>>>> b3c1039c
-                               .add< mapping::DiscreteCosseratMapping< sofa::defaulttype::Vec3Types, sofa::defaulttype::Rigid3Types, sofa::defaulttype::Rigid3Types > >(true)
-                               .add< mapping::DiscreteCosseratMapping< sofa::defaulttype::Vec6Types, sofa::defaulttype::Rigid3Types, sofa::defaulttype::Rigid3Types > >());
+    .add< mapping::DiscreteCosseratMapping< sofa::defaulttype::Vec3Types, sofa::defaulttype::Rigid3Types, sofa::defaulttype::Rigid3Types > >(true)
+    .add< mapping::DiscreteCosseratMapping< sofa::defaulttype::Vec6Types, sofa::defaulttype::Rigid3Types, sofa::defaulttype::Rigid3Types > >());
 }
 }