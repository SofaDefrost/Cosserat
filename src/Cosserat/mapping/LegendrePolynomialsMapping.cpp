--- conflicted
+++ resolved
@@ -21,13 +21,8 @@
 ******************************************************************************/
 #define SOFA_COSSERAT_CPP_LegendrePolynomialsMapping
 #include <Cosserat/mapping/LegendrePolynomialsMapping.inl>
-<<<<<<< HEAD
-=======
-
->>>>>>> b3c1039c
 #include <sofa/defaulttype/VecTypes.h>
 #include <sofa/core/ObjectFactory.h>
-
 
 using namespace sofa::defaulttype;
 namespace Cosserat::mapping
@@ -37,7 +32,6 @@
 
 namespace Cosserat
 {
-<<<<<<< HEAD
     // Register in the Factory
     void registerLegendrePolynomialsMapping(sofa::core::ObjectFactory* factory) {
         factory->registerObjects(sofa::core::ObjectRegistrationData(
@@ -46,14 +40,4 @@
                 .add<mapping::LegendrePolynomialsMapping<Vec3Types, Vec3Types>>());
     }
 
-} // namespace cosserat
-=======
-
-// Register in the Factory
-void registerLegendrePolynomialsMapping(sofa::core::ObjectFactory* factory) {
-    factory->registerObjects(sofa::core::ObjectRegistrationData("Set the positions and velocities of points attached to a rigid parent")
-            .add<sofa::component::mapping::LegendrePolynomialsMapping<sofa::defaulttype::Vec3Types, sofa::defaulttype::Vec3Types>>());
-}
-
-}
->>>>>>> b3c1039c
+} // namespace cosserat