/******************************************************************************
*       SOFA, Simulation Open-Framework Architecture, development version     *
*                (c) 2006-2019 INRIA, USTL, UJF, CNRS, MGH                    *
*                                                                             *
* This program is free software; you can redistribute it and/or modify it     *
* under the terms of the GNU Lesser General Public License as published by    *
* the Free Software Foundation; either version 2.1 of the License, or (at     *
* your option) any later version.                                             *
*                                                                             *
* This program is distributed in the hope that it will be useful, but WITHOUT *
* ANY WARRANTY; without even the implied warranty of MERCHANTABILITY or       *
* FITNESS FOR A PARTICULAR PURPOSE. See the GNU Lesser General Public License *
* for more details.                                                           *
*                                                                             *
* You should have received a copy of the GNU Lesser General Public License    *
* along with this program. If not, see <http://www.gnu.org/licenses/>.        *
*******************************************************************************
* Authors: The SOFA Team and external contributors (see Authors.txt)          *
*                                                                             *
* Contact information: contact@sofa-framework.org                             *
******************************************************************************/
#pragma once
#include "DiscreteCosseratMapping.h"

#include <sofa/core/Multi2Mapping.inl>
#include <sofa/core/visual/VisualParams.h>
#include <sofa/core/behavior/MechanicalState.h>
#include <sofa/gl/template.h>
#include <sofa/helper/visual/DrawTool.h>
#include <sofa/helper/AdvancedTimer.h>
#include <sofa/core/objectmodel/BaseContext.h>
#include <sofa/helper/logging/Message.h>
#include <sofa/type/Quat.h>

#include <string>


namespace sofa::component::mapping
{

    using sofa::core::objectmodel::BaseContext ;
    using sofa::helper::AdvancedTimer;
    using sofa::helper::WriteAccessor;
    using sofa::defaulttype::SolidTypes ;
    using sofa::type::RGBAColor;


template <class TIn1, class TIn2, class TOut>
DiscreteCosseratMapping<TIn1, TIn2, TOut>::DiscreteCosseratMapping()
    : m_fromModel1(NULL)
    , m_fromModel2(NULL)
    , m_toModel(NULL)
    , d_deformationAxis(initData(&d_deformationAxis, (int)1, "deformationAxis", "the axis in which we want to show the deformation.\n"))
    , d_max(initData(&d_max, (Real2)1.0e-2, "max", "the maximum of the deformation.\n"))
    , d_min(initData(&d_min, (Real2)0.0, "min", "the minimum of the deformation.\n"))
    , d_radius(initData(&d_radius, (Real2)0.05, "radius", "the axis in which we want to show the deformation.\n"))
    , d_drawMapBeam(initData(&d_drawMapBeam, true,"nonColored", "if this parameter is false, you draw the beam with "
                                                                "color according to the force apply to each beam"))
    , d_color(initData(&d_color, sofa::type::RGBAColor(40/255.0, 104/255.0, 137/255.0, 0.8) ,"color", "The default beam color"))
    , d_index(initData(&d_index, "index", "if this parameter is false, you draw the beam with color "
                                                          "according to the force apply to each beam"))
    , d_baseIndex(initData(&d_baseIndex, (unsigned int) 0, "baseIndex", "This parameter defines the index of the rigid "
                                                                        "base of Cosserat models, 0 by default this can"
                                                                        "take another value if the rigid base is given "
                                                                        "by another body."))
{}

template <class TIn1, class TIn2, class TOut>
void DiscreteCosseratMapping<TIn1, TIn2, TOut>::init()
{
    if(this->getFromModels1().empty() || this->getFromModels2().empty() || this->getToModels().empty())
    {
        msg_error() << "Error while initializing ; input getFromModels1/getFromModels2/output not found" ;
        return;
    }

    reinit();
<<<<<<< HEAD
    // I call Init here since we build the mechanics only in the
=======
>>>>>>> 9b080de9
    Inherit1::init();

    m_colorMap.setColorScheme("Blue to Red");
    m_colorMap.reinit();
}

template <class TIn1, class TIn2, class TOut>
void DiscreteCosseratMapping<TIn1, TIn2, TOut>::reinit()
{
  m_fromModel1 = this->getFromModels1()[0]; // Cosserat deformations (torsion, bending_y/_z, elongation and shear_y/_z), in local frame
  m_fromModel2 = this->getFromModels2()[0]; // Cosserat base, in global frame
  m_toModel = this->getToModels()[0];  // Cosserat rigid frames, in global frame

  // Fill the initial vector void init() override;
  const OutDataVecCoord* xFromData = m_toModel->read(core::ConstVecCoordId::position());
  const OutVecCoord xFrom = xFromData->getValue();

  m_vecTransform.clear(); // initialise with the rigids frames
  for (unsigned int i = 0; i < xFrom.size(); i++) {
        m_vecTransform.push_back(xFrom[i]);
  }

  if(d_debug.getValue())
  {
        msg_info("DiscreteCosseratMapping")<< " ================="
                                               "============================ ";
        msg_info("DiscreteCosseratMapping")<< " m_vecTransform : "<< m_vecTransform;
  }


  this->initialize();
}

template <class TIn1, class TIn2, class TOut>
void DiscreteCosseratMapping<TIn1, TIn2, TOut>::apply(
        const core::MechanicalParams* /* mparams */, const type::vector<OutDataVecCoord*>& dataVecOutPos,
        const type::vector<const In1DataVecCoord*>& dataVecIn1Pos ,
        const type::vector<const In2DataVecCoord*>& dataVecIn2Pos)
{
    if(dataVecOutPos.empty() || dataVecIn1Pos.empty() || dataVecIn2Pos.empty())
        return;

    if(d_debug.getValue())
        std::cout<< " ########## Apply Function ########"<< std::endl;
    ///Do Apply
    //We need only one input In model and input Root model (if present)
    const In1VecCoord& in1 = dataVecIn1Pos[0]->getValue();
    const In2VecCoord& in2 = dataVecIn2Pos[0]->getValue();

    const auto sz = d_curv_abs_frames.getValue().size();
    OutVecCoord& out = *dataVecOutPos[0]->beginEdit(); //frames states
    out.resize(sz);
    const auto baseIndex = d_baseIndex.getValue();

    // update the Exponential matrices according to new deformation
    // Here we update m_framesExponentialSE3Vectors & m_nodesExponentialSE3Vectors
    // Which are the homogeneous matrices of the frames and the nodes in local coordinate.
    this->update_ExponentialSE3(in1);
    /* Apply the transformation to go from cossserat to SOFA frame*/
    Transform frame0 = Transform(In2::getCPos(in2[baseIndex]),In2::getCRot(in2[baseIndex]));
    for(unsigned int i=0; i<sz; i++){
        Transform frame = frame0;
        for (unsigned int u = 0; u < m_indicesVectors[i]; u++) {
            frame *= m_nodesExponentialSE3Vectors[u]; // frame = gX(L_0)*...*gX(L_{n-1})
        }
        frame *= m_framesExponentialSE3Vectors[i]; //frame*gX(x)

        if(d_debug.getValue())
            std::cout<< "Frame  : "<< i << " = " << frame<< std::endl;

        type::Vec3 v = frame.getOrigin();
        type::Quat q = frame.getOrientation();
        out[i] = OutCoord(v,q);
    }
    //
    if(d_debug.getValue()){
        for (unsigned int i =0; i<out.size()-1; i++){
            type::Vec3 diff = out[i+1].getCenter() - out[i].getCenter();
            std::cout << "dist "<<i << "  : "<< diff.norm() <<std::endl;
        }
    }
    m_index_input = 0;
    dataVecOutPos[0]->endEdit();
}


template <class TIn1, class TIn2, class TOut>
void DiscreteCosseratMapping<TIn1, TIn2, TOut>::computeLogarithm(const double & x, const Matrix4 &gX, Matrix4 &log_gX){

    // Compute theta before everything
    double theta = computeTheta(x, gX);
    Matrix4 I4; I4.clear(); I4.identity();
    log_gX.clear();


    double csc_theta = 1.0/(sin(x * theta/2.0));
    double sec_theta = 1.0/(cos(x * theta/2.0));
    double cst = (1.0/8) * (csc_theta*csc_theta*csc_theta) * sec_theta;
    double x_theta = x*theta;
    double cos_2Xtheta = cos(2.0 * x_theta);
    double cos_Xtheta = cos(x_theta);
    double sin_2Xtheta = sin(2.0 *x_theta);
    double sin_Xtheta = sin(x_theta);

    if(theta <= std::numeric_limits<double>::epsilon())
        log_gX = I4;
    else
    {
        log_gX  = cst * ((x_theta*cos_2Xtheta - sin_Xtheta)*I4 -
                         (x_theta*cos_Xtheta + 2.0*x_theta*cos_2Xtheta - sin_Xtheta -sin_2Xtheta)*gX +
                         (2.0*x_theta*cos_Xtheta + x_theta*cos_2Xtheta-sin_Xtheta - sin_2Xtheta) *(gX*gX)-
                         (x_theta*cos_Xtheta - sin_Xtheta)*(gX*gX*gX));
    }
}

//template<class In1VecCoord, class Mat6x6>
//void computeViolation(In1VecCoord& inDeform, const helper::vector<double> m_framesLengthVectors, const
//                       size_t sz, std::function<double(int i, int j)> f)
//{
//    for (std::size_t i = 0; i < sz; i++) {
//        Mat6x6 temp ;

//        type::Vec3 k = inDeform[m_indicesVectors[i]-1];
//        double  x = m_framesLengthVectors[i];
//        compute_Tang_Exp(x,k,temp) ;
//        m_framesTangExpVectors.push_back(temp);

////        if (d_debug.getValue()){
////            printf("__________________________________________\n");
////            std::cout << "x :"<< x << "; k :"<< k << std::endl;
////            std::cout<< "m_framesTangExpVectors :"<< m_framesTangExpVectors[i] << std::endl;
////        }
//    }
//}


template <class TIn1, class TIn2, class TOut>
void DiscreteCosseratMapping<TIn1, TIn2, TOut>:: applyJ(
        const core::MechanicalParams* /* mparams */, const type::vector< OutDataVecDeriv*>& dataVecOutVel,
        const type::vector<const In1DataVecDeriv*>& dataVecIn1Vel,
        const type::vector<const In2DataVecDeriv*>& dataVecIn2Vel) {

    if(dataVecOutVel.empty() || dataVecIn1Vel.empty() ||dataVecIn2Vel.empty() )
        return;
    if(d_debug.getValue())
        std::cout<< " ########## ApplyJ Function ########"<< std::endl;
    const In1VecDeriv& in1_vel = dataVecIn1Vel[0]->getValue();
    const In2VecDeriv& in2_vel = dataVecIn2Vel[0]->getValue();
    OutVecDeriv& out_vel = *dataVecOutVel[0]->beginEdit();
    const auto baseIndex = d_baseIndex.getValue();

    // Curv abscissa of nodes and frames
    helper::ReadAccessor<Data<type::vector<double>>> curv_abs_section =  d_curv_abs_section;
    helper::ReadAccessor<Data<type::vector<double>>> curv_abs_frames = d_curv_abs_frames;

    const In1VecCoord& inDeform = m_fromModel1->read(core::ConstVecCoordId::position())->getValue(); //Strains
    // Compute the tangent Exponential SE3 vectors
    this->update_TangExpSE3(inDeform);

    //Get base velocity as input this is also called eta
    m_nodesVelocityVectors.clear();

    //Get base velocity and convert to Vec6, for the facility of computation
    type::Vec6 baseVelocity; //
    for (auto u=0; u<6; u++)
      baseVelocity[u] = in2_vel[baseIndex][u];

    //Apply the local transform i.e. from SOFA's frame to Cosserat's frame
    const In2VecCoord& xfrom2Data = m_fromModel2->read(core::ConstVecCoordId::position())->getValue();
    Transform TInverse = Transform(xfrom2Data[baseIndex].getCenter(), xfrom2Data[baseIndex].getOrientation()).inversed();
    Mat6x6 P = this->build_projector(TInverse);
    type::Vec6 baseLocalVelocity = P * baseVelocity; //This is the base velocity in Locale frame
    m_nodesVelocityVectors.push_back(baseLocalVelocity);
    if(d_debug.getValue())
        std::cout << "Base local Velocity :"<< baseLocalVelocity <<std::endl;

    //Compute velocity at nodes
    for (unsigned int i = 1 ; i < curv_abs_section.size(); i++) {
        Transform Trans = m_nodesExponentialSE3Vectors[i].inversed();
        Mat6x6 Adjoint; Adjoint.clear();
        this->computeAdjoint(Trans, Adjoint);

        ///The null vector is replace by the linear velocity in Vec6Type
        type::Vec6 Xi_dot = Vec6(in1_vel[i-1],type::Vec3(0.0,0.0,0.0)) ;

        Vec6 eta_node_i = Adjoint * (m_nodesVelocityVectors[i-1] + m_nodesTangExpVectors[i] * Xi_dot );
        m_nodesVelocityVectors.push_back(eta_node_i);
        if(d_debug.getValue())
            std::cout<< "Node velocity : "<< i << " = " << eta_node_i<< std::endl;
    }

    const OutVecCoord& out = m_toModel->read(core::ConstVecCoordId::position())->getValue();
    auto sz = curv_abs_frames.size();
    out_vel.resize(sz);
    for (unsigned int i = 0 ; i < sz; i++) {
        Transform Trans = m_framesExponentialSE3Vectors[i].inversed();
        Mat6x6 Adjoint; Adjoint.clear();
        this->computeAdjoint(Trans, Adjoint);
        type::Vec6 frame_Xi_dot;

        for (auto u=0; u<3; u++)
        {
            frame_Xi_dot(u) = in1_vel[m_indicesVectors[i]-1][u];
            frame_Xi_dot(u+3) = 0.;
        }
        Vec6 eta_frame_i = Adjoint * (m_nodesVelocityVectors[m_indicesVectors[i]-1] + m_framesTangExpVectors[i] * frame_Xi_dot ); // eta

        auto T = Transform(out[i].getCenter(), out[i].getOrientation());
        Mat6x6 Proj = this->build_projector(T);

        out_vel[i] = Proj * eta_frame_i;

        if(d_debug.getValue())
            std::cout<< "Frame velocity : "<< i << " = " << eta_frame_i<< std::endl;
    }
    dataVecOutVel[0]->endEdit();
    m_index_input = 0;
}


template <class TIn1, class TIn2, class TOut>
void DiscreteCosseratMapping<TIn1, TIn2, TOut>:: applyJT(
        const core::MechanicalParams* /*mparams*/, const type::vector< In1DataVecDeriv*>& dataVecOut1Force,
        const type::vector< In2DataVecDeriv*>& dataVecOut2Force,
        const type::vector<const OutDataVecDeriv*>& dataVecInForce)  {

    if(dataVecOut1Force.empty() || dataVecInForce.empty() || dataVecOut2Force.empty())
        return;

    if(d_debug.getValue())
        std::cout<< " ########## ApplyJT force Function ########"<< std::endl;
    const OutVecDeriv& in = dataVecInForce[0]->getValue();

    In1VecDeriv& out1 = *dataVecOut1Force[0]->beginEdit();
    In2VecDeriv& out2 = *dataVecOut2Force[0]->beginEdit();
    const auto baseIndex = d_baseIndex.getValue();

    const OutVecCoord& frame = m_toModel->read(core::ConstVecCoordId::position())->getValue();
    const In1DataVecCoord* x1fromData = m_fromModel1->read(core::ConstVecCoordId::position());
    const In1VecCoord x1from = x1fromData->getValue();
    type::vector<Vec6> local_F_Vec;  local_F_Vec.clear();

    out1.resize(x1from.size());

    //convert the input from Deriv type to vec6 type, for the purpose of the matrix vector multiplication
    for (unsigned int var = 0; var < in.size(); ++var) {
        type::Vec6 vec;
        for(unsigned j = 0; j < 6; j++) vec[j] = in[var][j];
        //Convert input from global frame(SOFA) to local frame
        Transform _T = Transform(frame[var].getCenter(),frame[var].getOrientation());
        Mat6x6 P_trans =(this->build_projector(_T)); P_trans.transpose();
        type::Vec6 local_F = P_trans * vec;
        local_F_Vec.push_back(local_F);
    }

    //Compute output forces
    auto sz = m_indicesVectors.size();
    auto index =  m_indicesVectors[sz-1];
    m_totalBeamForceVectors.clear();
    m_totalBeamForceVectors.resize(sz);

    Vec6 F_tot; F_tot.clear();
    m_totalBeamForceVectors.push_back(F_tot);

    Mat3x6 matB_trans; matB_trans.clear();
    for(unsigned int k=0; k<3; k++) matB_trans[k][k] = 1.0;


    for (auto s = sz ; s-- ; ) {
        Mat6x6 coAdjoint;

        this->compute_coAdjoint(m_framesExponentialSE3Vectors[s], coAdjoint);  // m_framesExponentialSE3Vectors[s] computed in apply
        Vec6 node_F_Vec = coAdjoint * local_F_Vec[s];
        Mat6x6 temp = m_framesTangExpVectors[s];   // m_framesTangExpVectors[s] computed in applyJ (here we transpose)
        temp.transpose();
        type::Vec3 f = matB_trans * temp * node_F_Vec;

        if(index != m_indicesVectors[s]){
            index--;
            //bring F_tot to the reference of the new beam
            this->compute_coAdjoint(m_nodesExponentialSE3Vectors[index],coAdjoint);  //m_nodesExponentialSE3Vectors computed in apply
            F_tot = coAdjoint * F_tot;
            Mat6x6 temp = m_nodesTangExpVectors[index];
            temp.transpose();
            //apply F_tot to the new beam
            type::Vec3 temp_f = matB_trans * temp * F_tot;
            out1[index-1] += temp_f;
        }
        if(d_debug.getValue())
            std::cout << "f at s ="<< s <<" and index"<< index <<  " is : "<< f << std::endl;


        //compute F_tot
        F_tot += node_F_Vec;
        out1[m_indicesVectors[s]-1] += f;
    }

    Transform frame0 = Transform(frame[0].getCenter(),frame[0].getOrientation());
    Mat6x6 M = this->build_projector(frame0);
    out2[baseIndex] += M * F_tot;

    if(d_debug.getValue()){
        std::cout << "Node forces "<< out1 << std::endl;
        std::cout << "base Force: "<< out2[baseIndex] << std::endl;
    }

    dataVecOut1Force[0]->endEdit();
    dataVecOut2Force[0]->endEdit();
}


template <class TIn1, class TIn2, class TOut>
void DiscreteCosseratMapping<TIn1, TIn2, TOut>::applyJT(
        const core::ConstraintParams*/*cparams*/ , const type::vector< In1DataMatrixDeriv*>&  dataMatOut1Const,
        const type::vector< In2DataMatrixDeriv*>&  dataMatOut2Const ,
        const type::vector<const OutDataMatrixDeriv*>& dataMatInConst)
{
    if(dataMatOut1Const.empty() || dataMatOut2Const.empty() || dataMatInConst.empty() )
        return;

    if(d_debug.getValue())
        std::cout<< " ########## ApplyJT Constraint Function ########"<< std::endl;
    //We need only one input In model and input Root model (if present)
    In1MatrixDeriv& out1 = *dataMatOut1Const[0]->beginEdit(); // constraints on the strain space (reduced coordinate)
    In2MatrixDeriv& out2 = *dataMatOut2Const[0]->beginEdit(); // constraints on the reference frame (base frame)
    const OutMatrixDeriv& in = dataMatInConst[0]->getValue(); // input constraints defined on the mapped frames

    const OutVecCoord& frame = m_toModel->read(core::ConstVecCoordId::position())->getValue();
    const In1DataVecCoord* x1fromData = m_fromModel1->read(core::ConstVecCoordId::position());
    const In1VecCoord x1from = x1fromData->getValue();

    Mat3x6 matB_trans; matB_trans.clear();
    for(unsigned int k=0; k<3; k++) matB_trans[k][k] = 1.0;

    type::vector< std::tuple<int,Vec6> > NodesInvolved;
    type::vector< std::tuple<int,Vec6> > NodesInvolvedCompressed;
    //helper::vector<Vec6> NodesConstraintDirection;

    typename OutMatrixDeriv::RowConstIterator rowItEnd = in.end();

    for (typename OutMatrixDeriv::RowConstIterator rowIt = in.begin(); rowIt != rowItEnd; ++rowIt)
    {
        if (d_debug.getValue()){
            std::cout<<"************* Apply JT (MatrixDeriv) iteration on line ";
            std::cout<<rowIt.index();
            std::cout<<"*************  "<<std::endl;
        }
        typename OutMatrixDeriv::ColConstIterator colIt = rowIt.begin();
        typename OutMatrixDeriv::ColConstIterator colItEnd = rowIt.end();

        // Creates a constraints if the input constraint is not empty.
        if (colIt == colItEnd)
        {
            if (d_debug.getValue()){
                std::cout<<"no column for this constraint"<<std::endl;
            }
            continue;
        }
        typename In1MatrixDeriv::RowIterator o1 = out1.writeLine(rowIt.index()); // we store the constraint number
        typename In2MatrixDeriv::RowIterator o2 = out2.writeLine(rowIt.index());

        NodesInvolved.clear();
        while (colIt != colItEnd)
        {
            int childIndex = colIt.index();

            const OutDeriv valueConst_ = colIt.val();
            type::Vec6 valueConst;
            for(unsigned j = 0; j < 6; j++) valueConst[j] = valueConst_[j];

            int indexBeam =  m_indicesVectors[childIndex];

            Transform _T = Transform(frame[childIndex].getCenter(),frame[childIndex].getOrientation());
            Mat6x6 P_trans =(this->build_projector(_T));
            P_trans.transpose();

            Mat6x6 coAdjoint;
            this->compute_coAdjoint(m_framesExponentialSE3Vectors[childIndex], coAdjoint);  // m_framesExponentialSE3Vectors[s] computed in apply
            Mat6x6 temp = m_framesTangExpVectors[childIndex];   // m_framesTangExpVectors[s] computed in applyJ (here we transpose)
            temp.transpose();

            type::Vec6 local_F =  coAdjoint * P_trans * valueConst; // constraint direction in local frame of the beam.

            type::Vec3 f = matB_trans * temp * local_F; // constraint direction in the strain space.

            o1.addCol(indexBeam-1, f);
            std::tuple<int,Vec6> test = std::make_tuple(indexBeam, local_F);

            NodesInvolved.push_back(test);
            colIt++;

        }
        if (d_debug.getValue()){
            std::cout<<"==> NodesInvolved : "<<std::endl;
            for (size_t i = 0; i < NodesInvolved.size(); i++)
                std::cout << "index :" <<get<0>(NodesInvolved[i]) << " force :"
                          << get<1>(NodesInvolved[i]) << "\n ";
        }

        // sort the Nodes Invoved by decreasing order
        std::sort(begin(NodesInvolved), end(NodesInvolved),
                  [](std::tuple<int, Vec6> const &t1, std::tuple<int, Vec6> const &t2) {
            return std::get<0>(t1) > std::get<0>(t2); // custom compare function
        } );

        NodesInvolvedCompressed.clear();

        for (unsigned n=0; n<NodesInvolved.size(); n++)
        {
            std::tuple<int,Vec6> test_i = NodesInvolved[n];
            int numNode_i= std::get<0>(test_i);
            Vec6 cumulativeF =std::get<1>(test_i);

            if (n<NodesInvolved.size()-1)
            {
                std::tuple<int,Vec6> test_i1 = NodesInvolved[n+1];
                int numNode_i1= std::get<0>(test_i1);

                while (numNode_i == numNode_i1)
                {
                    cumulativeF += std::get<1>(test_i1);
                    //// This was if ((n!=NodesInvolved.size()-2)||(n==0)) before and I change it to
                    /// if ((n!=NodesInvolved.size()-1)||(n==0)) since the code can't leave the will loop
                    if ((n!=NodesInvolved.size()-1)||(n==0)){
                        n++;
                        break;
                    }
                    test_i1 = NodesInvolved[n+1];
                    numNode_i1= std::get<0>(test_i1);
                }

            }
            NodesInvolvedCompressed.push_back(std::make_tuple(numNode_i, cumulativeF));
        }

        if (d_debug.getValue()){
            std::cout<<" NodesInvolved after sort and compress"<<std::endl;
            for (size_t i = 0; i < NodesInvolvedCompressed.size(); i++)
                std::cout << "index :" <<get<0>(NodesInvolvedCompressed[i]) << " force :"
                          << get<1>(NodesInvolvedCompressed[i]) << "\n ";
        }

        for (unsigned n=0; n<NodesInvolvedCompressed.size(); n++)
        {
            std::tuple<int,Vec6> test = NodesInvolvedCompressed[n];
            int numNode= std::get<0>(test);
            int i = numNode;
            Vec6 CumulativeF = std::get<1>(test);

            while(i>0)
            {
                //cumulate on beam frame
                Mat6x6 coAdjoint;
                this->compute_coAdjoint(m_nodesExponentialSE3Vectors[i-1],coAdjoint);  //m_nodesExponentialSE3Vectors computed in apply
                CumulativeF = coAdjoint * CumulativeF;
                // transfer to strain space (local coordinates)
                Mat6x6 temp = m_nodesTangExpVectors[i-1];
                temp.transpose();
                type::Vec3 temp_f = matB_trans * temp * CumulativeF;

                if(i>1) o1.addCol(i-2, temp_f);
                i--;
            }

            Transform frame0 = Transform(frame[0].getCenter(),frame[0].getOrientation());
            Mat6x6 M = this->build_projector(frame0);

            Vec6 base_force = M * CumulativeF;
            o2.addCol(d_baseIndex.getValue(), base_force);
        }
    }

    //"""END ARTICULATION SYSTEM MAPPING"""
    dataMatOut1Const[0]->endEdit();
    dataMatOut2Const[0]->endEdit();
}

template <class TIn1, class TIn2, class TOut>
void DiscreteCosseratMapping<TIn1, TIn2, TOut>::computeBBox(const core::ExecParams*, bool)
{
//  const VecCoord& x = getVertices(); //m_vertices.getValue();
  const OutVecCoord& x = m_toModel->read(core::ConstVecCoordId::position())->getValue();

  SReal minBBox[3] = {std::numeric_limits<Real1>::max(),std::numeric_limits<Real1>::max(),std::numeric_limits<Real1>::max()};
  SReal maxBBox[3] = {-std::numeric_limits<Real1>::max(),-std::numeric_limits<Real1>::max(),-std::numeric_limits<Real1>::max()};
  for (std::size_t i = 0; i < x.size(); i++)
  {
    const OutCoord& p = x[i];
    for (int c=0; c<3; c++)
    {
      if (p[c] > maxBBox[c]) maxBBox[c] = p[c];
      if (p[c] < minBBox[c]) minBBox[c] = p[c];
    }
  }
  this->f_bbox.setValue(sofa::type::TBoundingBox<SReal>(minBBox,maxBBox));
}


template <class TIn1, class TIn2, class TOut>
void DiscreteCosseratMapping<TIn1, TIn2, TOut>::draw(const core::visual::VisualParams* vparams)
{
    if (!vparams->displayFlags().getShowMechanicalMappings()) return;

    // draw cable
    typedef RGBAColor RGBAColor;

    const auto stateLifeCycle = vparams->drawTool()->makeStateLifeCycle();

    const OutDataVecCoord* xfromData = m_toModel->read(core::ConstVecCoordId::position());
    const OutVecCoord xData = xfromData->getValue();
    type::vector<type::Vec3> positions;
    type::vector<sofa::type::Quat<Real2>> Orientation;
    positions.clear();
    Orientation.clear();
    unsigned int sz = xData.size();
    for (unsigned int i = 0; i<sz; i++){
        positions.push_back(xData[i].getCenter());
        Orientation.push_back(xData[i].getOrientation());
    }

    //Get access articulated
    const In1DataVecCoord* artiData = m_fromModel1->read(core::ConstVecCoordId::position());
    const In1VecCoord xPos = artiData->getValue();

    RGBAColor drawColor = d_color.getValue();
    // draw each segment of the beam as a cylinder.
    for (unsigned int i=0; i<sz-1; i++)
        vparams->drawTool()->drawCylinder(positions[i], positions[i+1], d_radius.getValue(), drawColor);

    //Define color map
    Real2 min = d_min.getValue();
    Real2 max = d_max.getValue();
    helper::ColorMap::evaluator<Real2> _eval = m_colorMap.getEvaluator(min, max);

    glLineWidth(d_radius.getValue());
    glBegin(GL_LINES);
    if(d_drawMapBeam.getValue()){
        sofa::type::RGBAColor _color = d_color.getValue();
        RGBAColor colorL = RGBAColor(_color[0],_color[1],_color[2],_color[3]);
        glColor4f(colorL[0], colorL[1], colorL[2],colorL[3]);
        for (unsigned int i=0; i<sz-1; i++) {
            vparams->drawTool()->drawLine(positions[i],positions[i+1],colorL);
        }
    }else {
        int j = 0;
        type::vector<int> index = d_index.getValue();
        for (unsigned int i=0; i<sz-1; i++) {
            j = m_indicesVectorsDraw[i]-1; // to get the articulation on which the frame is related to
            RGBAColor color =  _eval(xPos[j][d_deformationAxis.getValue()]);
            vparams->drawTool()->drawLine(positions[i],positions[i+1],color);
        }
    }
    glLineWidth(1);
    if (!vparams->displayFlags().getShowMappings())
        if(!d_debug.getValue()) return;
    glEnd();
}

} // namespace sofa<|MERGE_RESOLUTION|>--- conflicted
+++ resolved
@@ -1,205 +1,219 @@
 /******************************************************************************
-*       SOFA, Simulation Open-Framework Architecture, development version     *
-*                (c) 2006-2019 INRIA, USTL, UJF, CNRS, MGH                    *
-*                                                                             *
-* This program is free software; you can redistribute it and/or modify it     *
-* under the terms of the GNU Lesser General Public License as published by    *
-* the Free Software Foundation; either version 2.1 of the License, or (at     *
-* your option) any later version.                                             *
-*                                                                             *
-* This program is distributed in the hope that it will be useful, but WITHOUT *
-* ANY WARRANTY; without even the implied warranty of MERCHANTABILITY or       *
-* FITNESS FOR A PARTICULAR PURPOSE. See the GNU Lesser General Public License *
-* for more details.                                                           *
-*                                                                             *
-* You should have received a copy of the GNU Lesser General Public License    *
-* along with this program. If not, see <http://www.gnu.org/licenses/>.        *
-*******************************************************************************
-* Authors: The SOFA Team and external contributors (see Authors.txt)          *
-*                                                                             *
-* Contact information: contact@sofa-framework.org                             *
-******************************************************************************/
+ *       SOFA, Simulation Open-Framework Architecture, development version     *
+ *                (c) 2006-2019 INRIA, USTL, UJF, CNRS, MGH                    *
+ *                                                                             *
+ * This program is free software; you can redistribute it and/or modify it     *
+ * under the terms of the GNU Lesser General Public License as published by    *
+ * the Free Software Foundation; either version 2.1 of the License, or (at     *
+ * your option) any later version.                                             *
+ *                                                                             *
+ * This program is distributed in the hope that it will be useful, but WITHOUT *
+ * ANY WARRANTY; without even the implied warranty of MERCHANTABILITY or       *
+ * FITNESS FOR A PARTICULAR PURPOSE. See the GNU Lesser General Public License *
+ * for more details.                                                           *
+ *                                                                             *
+ * You should have received a copy of the GNU Lesser General Public License    *
+ * along with this program. If not, see <http://www.gnu.org/licenses/>.        *
+ *******************************************************************************
+ * Authors: The SOFA Team and external contributors (see Authors.txt)          *
+ *                                                                             *
+ * Contact information: contact@sofa-framework.org                             *
+ ******************************************************************************/
 #pragma once
 #include "DiscreteCosseratMapping.h"
 
 #include <sofa/core/Multi2Mapping.inl>
+#include <sofa/core/behavior/MechanicalState.h>
+#include <sofa/core/objectmodel/BaseContext.h>
 #include <sofa/core/visual/VisualParams.h>
-#include <sofa/core/behavior/MechanicalState.h>
 #include <sofa/gl/template.h>
+#include <sofa/helper/AdvancedTimer.h>
+#include <sofa/helper/logging/Message.h>
 #include <sofa/helper/visual/DrawTool.h>
-#include <sofa/helper/AdvancedTimer.h>
-#include <sofa/core/objectmodel/BaseContext.h>
-#include <sofa/helper/logging/Message.h>
 #include <sofa/type/Quat.h>
 
 #include <string>
 
-
-namespace sofa::component::mapping
-{
-
-    using sofa::core::objectmodel::BaseContext ;
-    using sofa::helper::AdvancedTimer;
-    using sofa::helper::WriteAccessor;
-    using sofa::defaulttype::SolidTypes ;
-    using sofa::type::RGBAColor;
-
+namespace sofa::component::mapping {
+
+using sofa::core::objectmodel::BaseContext;
+using sofa::defaulttype::SolidTypes;
+using sofa::helper::AdvancedTimer;
+using sofa::helper::WriteAccessor;
+using sofa::type::RGBAColor;
 
 template <class TIn1, class TIn2, class TOut>
 DiscreteCosseratMapping<TIn1, TIn2, TOut>::DiscreteCosseratMapping()
-    : m_fromModel1(NULL)
-    , m_fromModel2(NULL)
-    , m_toModel(NULL)
-    , d_deformationAxis(initData(&d_deformationAxis, (int)1, "deformationAxis", "the axis in which we want to show the deformation.\n"))
-    , d_max(initData(&d_max, (Real2)1.0e-2, "max", "the maximum of the deformation.\n"))
-    , d_min(initData(&d_min, (Real2)0.0, "min", "the minimum of the deformation.\n"))
-    , d_radius(initData(&d_radius, (Real2)0.05, "radius", "the axis in which we want to show the deformation.\n"))
-    , d_drawMapBeam(initData(&d_drawMapBeam, true,"nonColored", "if this parameter is false, you draw the beam with "
-                                                                "color according to the force apply to each beam"))
-    , d_color(initData(&d_color, sofa::type::RGBAColor(40/255.0, 104/255.0, 137/255.0, 0.8) ,"color", "The default beam color"))
-    , d_index(initData(&d_index, "index", "if this parameter is false, you draw the beam with color "
-                                                          "according to the force apply to each beam"))
-    , d_baseIndex(initData(&d_baseIndex, (unsigned int) 0, "baseIndex", "This parameter defines the index of the rigid "
-                                                                        "base of Cosserat models, 0 by default this can"
-                                                                        "take another value if the rigid base is given "
-                                                                        "by another body."))
-{}
-
-template <class TIn1, class TIn2, class TOut>
-void DiscreteCosseratMapping<TIn1, TIn2, TOut>::init()
-{
-    if(this->getFromModels1().empty() || this->getFromModels2().empty() || this->getToModels().empty())
-    {
-        msg_error() << "Error while initializing ; input getFromModels1/getFromModels2/output not found" ;
-        return;
-    }
-
-    reinit();
-<<<<<<< HEAD
-    // I call Init here since we build the mechanics only in the
-=======
->>>>>>> 9b080de9
-    Inherit1::init();
-
-    m_colorMap.setColorScheme("Blue to Red");
-    m_colorMap.reinit();
-}
-
-template <class TIn1, class TIn2, class TOut>
-void DiscreteCosseratMapping<TIn1, TIn2, TOut>::reinit()
-{
-  m_fromModel1 = this->getFromModels1()[0]; // Cosserat deformations (torsion, bending_y/_z, elongation and shear_y/_z), in local frame
+    : m_fromModel1(NULL), m_fromModel2(NULL), m_toModel(NULL),
+      d_deformationAxis(
+          initData(&d_deformationAxis, (int)1, "deformationAxis",
+                   "the axis in which we want to show the deformation.\n")),
+      d_max(initData(&d_max, (Real2)1.0e-2, "max",
+                     "the maximum of the deformation.\n")),
+      d_min(initData(&d_min, (Real2)0.0, "min",
+                     "the minimum of the deformation.\n")),
+      d_radius(
+          initData(&d_radius, (Real2)0.05, "radius",
+                   "the axis in which we want to show the deformation.\n")),
+      d_drawMapBeam(
+          initData(&d_drawMapBeam, true, "nonColored",
+                   "if this parameter is false, you draw the beam with "
+                   "color according to the force apply to each beam")),
+      d_color(initData(
+          &d_color,
+          sofa::type::RGBAColor(40 / 255.0, 104 / 255.0, 137 / 255.0, 0.8),
+          "color", "The default beam color")),
+      d_index(
+          initData(&d_index, "index",
+                   "if this parameter is false, you draw the beam with color "
+                   "according to the force apply to each beam")),
+      d_baseIndex(initData(&d_baseIndex, (unsigned int)0, "baseIndex",
+                           "This parameter defines the index of the rigid "
+                           "base of Cosserat models, 0 by default this can"
+                           "take another value if the rigid base is given "
+                           "by another body.")) {}
+
+template <class TIn1, class TIn2, class TOut>
+void DiscreteCosseratMapping<TIn1, TIn2, TOut>::init() {
+  if (this->getFromModels1().empty() || this->getFromModels2().empty() ||
+      this->getToModels().empty()) {
+    msg_error() << "Error while initializing ; input "
+                   "getFromModels1/getFromModels2/output not found";
+    return;
+  }
+
+  reinit();
+  // I call Init here since we build the mechanics only in the
+  Inherit1::init();
+
+  m_colorMap.setColorScheme("Blue to Red");
+  m_colorMap.reinit();
+}
+
+template <class TIn1, class TIn2, class TOut>
+void DiscreteCosseratMapping<TIn1, TIn2, TOut>::reinit() {
+  m_fromModel1 = this->getFromModels1()[0]; // Cosserat deformations (torsion,
+                                            // bending_y/_z, elongation and
+                                            // shear_y/_z), in local frame
   m_fromModel2 = this->getFromModels2()[0]; // Cosserat base, in global frame
-  m_toModel = this->getToModels()[0];  // Cosserat rigid frames, in global frame
+  m_toModel = this->getToModels()[0]; // Cosserat rigid frames, in global frame
 
   // Fill the initial vector void init() override;
-  const OutDataVecCoord* xFromData = m_toModel->read(core::ConstVecCoordId::position());
+  const OutDataVecCoord *xFromData =
+      m_toModel->read(core::ConstVecCoordId::position());
   const OutVecCoord xFrom = xFromData->getValue();
 
   m_vecTransform.clear(); // initialise with the rigids frames
   for (unsigned int i = 0; i < xFrom.size(); i++) {
-        m_vecTransform.push_back(xFrom[i]);
-  }
-
-  if(d_debug.getValue())
-  {
-        msg_info("DiscreteCosseratMapping")<< " ================="
-                                               "============================ ";
-        msg_info("DiscreteCosseratMapping")<< " m_vecTransform : "<< m_vecTransform;
-  }
-
+    m_vecTransform.push_back(xFrom[i]);
+  }
+
+  if (d_debug.getValue()) {
+    msg_info("DiscreteCosseratMapping") << " ================="
+                                           "============================ ";
+    msg_info("DiscreteCosseratMapping")
+        << " m_vecTransform : " << m_vecTransform;
+  }
 
   this->initialize();
 }
 
 template <class TIn1, class TIn2, class TOut>
 void DiscreteCosseratMapping<TIn1, TIn2, TOut>::apply(
-        const core::MechanicalParams* /* mparams */, const type::vector<OutDataVecCoord*>& dataVecOutPos,
-        const type::vector<const In1DataVecCoord*>& dataVecIn1Pos ,
-        const type::vector<const In2DataVecCoord*>& dataVecIn2Pos)
-{
-    if(dataVecOutPos.empty() || dataVecIn1Pos.empty() || dataVecIn2Pos.empty())
-        return;
-
-    if(d_debug.getValue())
-        std::cout<< " ########## Apply Function ########"<< std::endl;
-    ///Do Apply
-    //We need only one input In model and input Root model (if present)
-    const In1VecCoord& in1 = dataVecIn1Pos[0]->getValue();
-    const In2VecCoord& in2 = dataVecIn2Pos[0]->getValue();
-
-    const auto sz = d_curv_abs_frames.getValue().size();
-    OutVecCoord& out = *dataVecOutPos[0]->beginEdit(); //frames states
-    out.resize(sz);
-    const auto baseIndex = d_baseIndex.getValue();
-
-    // update the Exponential matrices according to new deformation
-    // Here we update m_framesExponentialSE3Vectors & m_nodesExponentialSE3Vectors
-    // Which are the homogeneous matrices of the frames and the nodes in local coordinate.
-    this->update_ExponentialSE3(in1);
-    /* Apply the transformation to go from cossserat to SOFA frame*/
-    Transform frame0 = Transform(In2::getCPos(in2[baseIndex]),In2::getCRot(in2[baseIndex]));
-    for(unsigned int i=0; i<sz; i++){
-        Transform frame = frame0;
-        for (unsigned int u = 0; u < m_indicesVectors[i]; u++) {
-            frame *= m_nodesExponentialSE3Vectors[u]; // frame = gX(L_0)*...*gX(L_{n-1})
-        }
-        frame *= m_framesExponentialSE3Vectors[i]; //frame*gX(x)
-
-        if(d_debug.getValue())
-            std::cout<< "Frame  : "<< i << " = " << frame<< std::endl;
-
-        type::Vec3 v = frame.getOrigin();
-        type::Quat q = frame.getOrientation();
-        out[i] = OutCoord(v,q);
-    }
-    //
-    if(d_debug.getValue()){
-        for (unsigned int i =0; i<out.size()-1; i++){
-            type::Vec3 diff = out[i+1].getCenter() - out[i].getCenter();
-            std::cout << "dist "<<i << "  : "<< diff.norm() <<std::endl;
-        }
-    }
-    m_index_input = 0;
-    dataVecOutPos[0]->endEdit();
-}
-
-
-template <class TIn1, class TIn2, class TOut>
-void DiscreteCosseratMapping<TIn1, TIn2, TOut>::computeLogarithm(const double & x, const Matrix4 &gX, Matrix4 &log_gX){
-
-    // Compute theta before everything
-    double theta = computeTheta(x, gX);
-    Matrix4 I4; I4.clear(); I4.identity();
-    log_gX.clear();
-
-
-    double csc_theta = 1.0/(sin(x * theta/2.0));
-    double sec_theta = 1.0/(cos(x * theta/2.0));
-    double cst = (1.0/8) * (csc_theta*csc_theta*csc_theta) * sec_theta;
-    double x_theta = x*theta;
-    double cos_2Xtheta = cos(2.0 * x_theta);
-    double cos_Xtheta = cos(x_theta);
-    double sin_2Xtheta = sin(2.0 *x_theta);
-    double sin_Xtheta = sin(x_theta);
-
-    if(theta <= std::numeric_limits<double>::epsilon())
-        log_gX = I4;
-    else
-    {
-        log_gX  = cst * ((x_theta*cos_2Xtheta - sin_Xtheta)*I4 -
-                         (x_theta*cos_Xtheta + 2.0*x_theta*cos_2Xtheta - sin_Xtheta -sin_2Xtheta)*gX +
-                         (2.0*x_theta*cos_Xtheta + x_theta*cos_2Xtheta-sin_Xtheta - sin_2Xtheta) *(gX*gX)-
-                         (x_theta*cos_Xtheta - sin_Xtheta)*(gX*gX*gX));
-    }
-}
-
-//template<class In1VecCoord, class Mat6x6>
-//void computeViolation(In1VecCoord& inDeform, const helper::vector<double> m_framesLengthVectors, const
-//                       size_t sz, std::function<double(int i, int j)> f)
+    const core::MechanicalParams * /* mparams */,
+    const type::vector<OutDataVecCoord *> &dataVecOutPos,
+    const type::vector<const In1DataVecCoord *> &dataVecIn1Pos,
+    const type::vector<const In2DataVecCoord *> &dataVecIn2Pos) {
+  if (dataVecOutPos.empty() || dataVecIn1Pos.empty() || dataVecIn2Pos.empty())
+    return;
+
+  if (d_debug.getValue())
+    std::cout << " ########## Apply Function ########" << std::endl;
+  /// Do Apply
+  // We need only one input In model and input Root model (if present)
+  const In1VecCoord &in1 = dataVecIn1Pos[0]->getValue();
+  const In2VecCoord &in2 = dataVecIn2Pos[0]->getValue();
+
+  const auto sz = d_curv_abs_frames.getValue().size();
+  OutVecCoord &out = *dataVecOutPos[0]->beginEdit(); // frames states
+  out.resize(sz);
+  const auto baseIndex = d_baseIndex.getValue();
+
+  // update the Exponential matrices according to new deformation
+  // Here we update m_framesExponentialSE3Vectors & m_nodesExponentialSE3Vectors
+  // Which are the homogeneous matrices of the frames and the nodes in local
+  // coordinate.
+  this->update_ExponentialSE3(in1);
+  /* Apply the transformation to go from cossserat to SOFA frame*/
+  Transform frame0 =
+      Transform(In2::getCPos(in2[baseIndex]), In2::getCRot(in2[baseIndex]));
+  for (unsigned int i = 0; i < sz; i++) {
+    Transform frame = frame0;
+    for (unsigned int u = 0; u < m_indicesVectors[i]; u++) {
+      frame *=
+          m_nodesExponentialSE3Vectors[u]; // frame = gX(L_0)*...*gX(L_{n-1})
+    }
+    frame *= m_framesExponentialSE3Vectors[i]; // frame*gX(x)
+
+    if (d_debug.getValue())
+      std::cout << "Frame  : " << i << " = " << frame << std::endl;
+
+    type::Vec3 v = frame.getOrigin();
+    type::Quat q = frame.getOrientation();
+    out[i] = OutCoord(v, q);
+  }
+  //
+  if (d_debug.getValue()) {
+    for (unsigned int i = 0; i < out.size() - 1; i++) {
+      type::Vec3 diff = out[i + 1].getCenter() - out[i].getCenter();
+      std::cout << "dist " << i << "  : " << diff.norm() << std::endl;
+    }
+  }
+  m_index_input = 0;
+  dataVecOutPos[0]->endEdit();
+}
+
+template <class TIn1, class TIn2, class TOut>
+void DiscreteCosseratMapping<TIn1, TIn2, TOut>::computeLogarithm(
+    const double &x, const Matrix4 &gX, Matrix4 &log_gX) {
+
+  // Compute theta before everything
+  double theta = computeTheta(x, gX);
+  Matrix4 I4;
+  I4.clear();
+  I4.identity();
+  log_gX.clear();
+
+  double csc_theta = 1.0 / (sin(x * theta / 2.0));
+  double sec_theta = 1.0 / (cos(x * theta / 2.0));
+  double cst = (1.0 / 8) * (csc_theta * csc_theta * csc_theta) * sec_theta;
+  double x_theta = x * theta;
+  double cos_2Xtheta = cos(2.0 * x_theta);
+  double cos_Xtheta = cos(x_theta);
+  double sin_2Xtheta = sin(2.0 * x_theta);
+  double sin_Xtheta = sin(x_theta);
+
+  if (theta <= std::numeric_limits<double>::epsilon())
+    log_gX = I4;
+  else {
+    log_gX = cst * ((x_theta * cos_2Xtheta - sin_Xtheta) * I4 -
+                    (x_theta * cos_Xtheta + 2.0 * x_theta * cos_2Xtheta -
+                     sin_Xtheta - sin_2Xtheta) *
+                        gX +
+                    (2.0 * x_theta * cos_Xtheta + x_theta * cos_2Xtheta -
+                     sin_Xtheta - sin_2Xtheta) *
+                        (gX * gX) -
+                    (x_theta * cos_Xtheta - sin_Xtheta) * (gX * gX * gX));
+  }
+}
+
+// template<class In1VecCoord, class Mat6x6>
+// void computeViolation(In1VecCoord& inDeform, const helper::vector<double>
+// m_framesLengthVectors, const
+//                        size_t sz, std::function<double(int i, int j)> f)
 //{
-//    for (std::size_t i = 0; i < sz; i++) {
-//        Mat6x6 temp ;
+//     for (std::size_t i = 0; i < sz; i++) {
+//         Mat6x6 temp ;
 
 //        type::Vec3 k = inDeform[m_indicesVectors[i]-1];
 //        double  x = m_framesLengthVectors[i];
@@ -209,432 +223,492 @@
 ////        if (d_debug.getValue()){
 ////            printf("__________________________________________\n");
 ////            std::cout << "x :"<< x << "; k :"<< k << std::endl;
-////            std::cout<< "m_framesTangExpVectors :"<< m_framesTangExpVectors[i] << std::endl;
-////        }
+////            std::cout<< "m_framesTangExpVectors :"<<
+///m_framesTangExpVectors[i] << std::endl; /        }
 //    }
 //}
 
-
-template <class TIn1, class TIn2, class TOut>
-void DiscreteCosseratMapping<TIn1, TIn2, TOut>:: applyJ(
-        const core::MechanicalParams* /* mparams */, const type::vector< OutDataVecDeriv*>& dataVecOutVel,
-        const type::vector<const In1DataVecDeriv*>& dataVecIn1Vel,
-        const type::vector<const In2DataVecDeriv*>& dataVecIn2Vel) {
-
-    if(dataVecOutVel.empty() || dataVecIn1Vel.empty() ||dataVecIn2Vel.empty() )
-        return;
-    if(d_debug.getValue())
-        std::cout<< " ########## ApplyJ Function ########"<< std::endl;
-    const In1VecDeriv& in1_vel = dataVecIn1Vel[0]->getValue();
-    const In2VecDeriv& in2_vel = dataVecIn2Vel[0]->getValue();
-    OutVecDeriv& out_vel = *dataVecOutVel[0]->beginEdit();
-    const auto baseIndex = d_baseIndex.getValue();
-
-    // Curv abscissa of nodes and frames
-    helper::ReadAccessor<Data<type::vector<double>>> curv_abs_section =  d_curv_abs_section;
-    helper::ReadAccessor<Data<type::vector<double>>> curv_abs_frames = d_curv_abs_frames;
-
-    const In1VecCoord& inDeform = m_fromModel1->read(core::ConstVecCoordId::position())->getValue(); //Strains
-    // Compute the tangent Exponential SE3 vectors
-    this->update_TangExpSE3(inDeform);
-
-    //Get base velocity as input this is also called eta
-    m_nodesVelocityVectors.clear();
-
-    //Get base velocity and convert to Vec6, for the facility of computation
-    type::Vec6 baseVelocity; //
-    for (auto u=0; u<6; u++)
-      baseVelocity[u] = in2_vel[baseIndex][u];
-
-    //Apply the local transform i.e. from SOFA's frame to Cosserat's frame
-    const In2VecCoord& xfrom2Data = m_fromModel2->read(core::ConstVecCoordId::position())->getValue();
-    Transform TInverse = Transform(xfrom2Data[baseIndex].getCenter(), xfrom2Data[baseIndex].getOrientation()).inversed();
-    Mat6x6 P = this->build_projector(TInverse);
-    type::Vec6 baseLocalVelocity = P * baseVelocity; //This is the base velocity in Locale frame
-    m_nodesVelocityVectors.push_back(baseLocalVelocity);
-    if(d_debug.getValue())
-        std::cout << "Base local Velocity :"<< baseLocalVelocity <<std::endl;
-
-    //Compute velocity at nodes
-    for (unsigned int i = 1 ; i < curv_abs_section.size(); i++) {
-        Transform Trans = m_nodesExponentialSE3Vectors[i].inversed();
-        Mat6x6 Adjoint; Adjoint.clear();
-        this->computeAdjoint(Trans, Adjoint);
-
-        ///The null vector is replace by the linear velocity in Vec6Type
-        type::Vec6 Xi_dot = Vec6(in1_vel[i-1],type::Vec3(0.0,0.0,0.0)) ;
-
-        Vec6 eta_node_i = Adjoint * (m_nodesVelocityVectors[i-1] + m_nodesTangExpVectors[i] * Xi_dot );
-        m_nodesVelocityVectors.push_back(eta_node_i);
-        if(d_debug.getValue())
-            std::cout<< "Node velocity : "<< i << " = " << eta_node_i<< std::endl;
-    }
-
-    const OutVecCoord& out = m_toModel->read(core::ConstVecCoordId::position())->getValue();
-    auto sz = curv_abs_frames.size();
-    out_vel.resize(sz);
-    for (unsigned int i = 0 ; i < sz; i++) {
-        Transform Trans = m_framesExponentialSE3Vectors[i].inversed();
-        Mat6x6 Adjoint; Adjoint.clear();
-        this->computeAdjoint(Trans, Adjoint);
-        type::Vec6 frame_Xi_dot;
-
-        for (auto u=0; u<3; u++)
-        {
-            frame_Xi_dot(u) = in1_vel[m_indicesVectors[i]-1][u];
-            frame_Xi_dot(u+3) = 0.;
+template <class TIn1, class TIn2, class TOut>
+void DiscreteCosseratMapping<TIn1, TIn2, TOut>::applyJ(
+    const core::MechanicalParams * /* mparams */,
+    const type::vector<OutDataVecDeriv *> &dataVecOutVel,
+    const type::vector<const In1DataVecDeriv *> &dataVecIn1Vel,
+    const type::vector<const In2DataVecDeriv *> &dataVecIn2Vel) {
+
+  if (dataVecOutVel.empty() || dataVecIn1Vel.empty() || dataVecIn2Vel.empty())
+    return;
+  if (d_debug.getValue())
+    std::cout << " ########## ApplyJ Function ########" << std::endl;
+  const In1VecDeriv &in1_vel = dataVecIn1Vel[0]->getValue();
+  const In2VecDeriv &in2_vel = dataVecIn2Vel[0]->getValue();
+  OutVecDeriv &out_vel = *dataVecOutVel[0]->beginEdit();
+  const auto baseIndex = d_baseIndex.getValue();
+
+  // Curv abscissa of nodes and frames
+  helper::ReadAccessor<Data<type::vector<double>>> curv_abs_section =
+      d_curv_abs_section;
+  helper::ReadAccessor<Data<type::vector<double>>> curv_abs_frames =
+      d_curv_abs_frames;
+
+  const In1VecCoord &inDeform =
+      m_fromModel1->read(core::ConstVecCoordId::position())
+          ->getValue(); // Strains
+  // Compute the tangent Exponential SE3 vectors
+  this->update_TangExpSE3(inDeform);
+
+  // Get base velocity as input this is also called eta
+  m_nodesVelocityVectors.clear();
+
+  // Get base velocity and convert to Vec6, for the facility of computation
+  type::Vec6 baseVelocity; //
+  for (auto u = 0; u < 6; u++)
+    baseVelocity[u] = in2_vel[baseIndex][u];
+
+  // Apply the local transform i.e. from SOFA's frame to Cosserat's frame
+  const In2VecCoord &xfrom2Data =
+      m_fromModel2->read(core::ConstVecCoordId::position())->getValue();
+  Transform TInverse = Transform(xfrom2Data[baseIndex].getCenter(),
+                                 xfrom2Data[baseIndex].getOrientation())
+                           .inversed();
+  Mat6x6 P = this->build_projector(TInverse);
+  type::Vec6 baseLocalVelocity =
+      P * baseVelocity; // This is the base velocity in Locale frame
+  m_nodesVelocityVectors.push_back(baseLocalVelocity);
+  if (d_debug.getValue())
+    std::cout << "Base local Velocity :" << baseLocalVelocity << std::endl;
+
+  // Compute velocity at nodes
+  for (unsigned int i = 1; i < curv_abs_section.size(); i++) {
+    Transform Trans = m_nodesExponentialSE3Vectors[i].inversed();
+    Mat6x6 Adjoint;
+    Adjoint.clear();
+    this->computeAdjoint(Trans, Adjoint);
+
+    /// The null vector is replace by the linear velocity in Vec6Type
+    type::Vec6 Xi_dot = Vec6(in1_vel[i - 1], type::Vec3(0.0, 0.0, 0.0));
+
+    Vec6 eta_node_i = Adjoint * (m_nodesVelocityVectors[i - 1] +
+                                 m_nodesTangExpVectors[i] * Xi_dot);
+    m_nodesVelocityVectors.push_back(eta_node_i);
+    if (d_debug.getValue())
+      std::cout << "Node velocity : " << i << " = " << eta_node_i << std::endl;
+  }
+
+  const OutVecCoord &out =
+      m_toModel->read(core::ConstVecCoordId::position())->getValue();
+  auto sz = curv_abs_frames.size();
+  out_vel.resize(sz);
+  for (unsigned int i = 0; i < sz; i++) {
+    Transform Trans = m_framesExponentialSE3Vectors[i].inversed();
+    Mat6x6 Adjoint;
+    Adjoint.clear();
+    this->computeAdjoint(Trans, Adjoint);
+    type::Vec6 frame_Xi_dot;
+
+    for (auto u = 0; u < 3; u++) {
+      frame_Xi_dot(u) = in1_vel[m_indicesVectors[i] - 1][u];
+      frame_Xi_dot(u + 3) = 0.;
+    }
+    Vec6 eta_frame_i =
+        Adjoint * (m_nodesVelocityVectors[m_indicesVectors[i] - 1] +
+                   m_framesTangExpVectors[i] * frame_Xi_dot); // eta
+
+    auto T = Transform(out[i].getCenter(), out[i].getOrientation());
+    Mat6x6 Proj = this->build_projector(T);
+
+    out_vel[i] = Proj * eta_frame_i;
+
+    if (d_debug.getValue())
+      std::cout << "Frame velocity : " << i << " = " << eta_frame_i
+                << std::endl;
+  }
+  dataVecOutVel[0]->endEdit();
+  m_index_input = 0;
+}
+
+template <class TIn1, class TIn2, class TOut>
+void DiscreteCosseratMapping<TIn1, TIn2, TOut>::applyJT(
+    const core::MechanicalParams * /*mparams*/,
+    const type::vector<In1DataVecDeriv *> &dataVecOut1Force,
+    const type::vector<In2DataVecDeriv *> &dataVecOut2Force,
+    const type::vector<const OutDataVecDeriv *> &dataVecInForce) {
+
+  if (dataVecOut1Force.empty() || dataVecInForce.empty() ||
+      dataVecOut2Force.empty())
+    return;
+
+  if (d_debug.getValue())
+    std::cout << " ########## ApplyJT force Function ########" << std::endl;
+  const OutVecDeriv &in = dataVecInForce[0]->getValue();
+
+  In1VecDeriv &out1 = *dataVecOut1Force[0]->beginEdit();
+  In2VecDeriv &out2 = *dataVecOut2Force[0]->beginEdit();
+  const auto baseIndex = d_baseIndex.getValue();
+
+  const OutVecCoord &frame =
+      m_toModel->read(core::ConstVecCoordId::position())->getValue();
+  const In1DataVecCoord *x1fromData =
+      m_fromModel1->read(core::ConstVecCoordId::position());
+  const In1VecCoord x1from = x1fromData->getValue();
+  type::vector<Vec6> local_F_Vec;
+  local_F_Vec.clear();
+
+  out1.resize(x1from.size());
+
+  // convert the input from Deriv type to vec6 type, for the purpose of the
+  // matrix vector multiplication
+  for (unsigned int var = 0; var < in.size(); ++var) {
+    type::Vec6 vec;
+    for (unsigned j = 0; j < 6; j++)
+      vec[j] = in[var][j];
+    // Convert input from global frame(SOFA) to local frame
+    Transform _T =
+        Transform(frame[var].getCenter(), frame[var].getOrientation());
+    Mat6x6 P_trans = (this->build_projector(_T));
+    P_trans.transpose();
+    type::Vec6 local_F = P_trans * vec;
+    local_F_Vec.push_back(local_F);
+  }
+
+  // Compute output forces
+  auto sz = m_indicesVectors.size();
+  auto index = m_indicesVectors[sz - 1];
+  m_totalBeamForceVectors.clear();
+  m_totalBeamForceVectors.resize(sz);
+
+  Vec6 F_tot;
+  F_tot.clear();
+  m_totalBeamForceVectors.push_back(F_tot);
+
+  Mat3x6 matB_trans;
+  matB_trans.clear();
+  for (unsigned int k = 0; k < 3; k++)
+    matB_trans[k][k] = 1.0;
+
+  for (auto s = sz; s--;) {
+    Mat6x6 coAdjoint;
+
+    this->compute_coAdjoint(
+        m_framesExponentialSE3Vectors[s],
+        coAdjoint); // m_framesExponentialSE3Vectors[s] computed in apply
+    Vec6 node_F_Vec = coAdjoint * local_F_Vec[s];
+    Mat6x6 temp =
+        m_framesTangExpVectors[s]; // m_framesTangExpVectors[s] computed in
+                                   // applyJ (here we transpose)
+    temp.transpose();
+    type::Vec3 f = matB_trans * temp * node_F_Vec;
+
+    if (index != m_indicesVectors[s]) {
+      index--;
+      // bring F_tot to the reference of the new beam
+      this->compute_coAdjoint(
+          m_nodesExponentialSE3Vectors[index],
+          coAdjoint); // m_nodesExponentialSE3Vectors computed in apply
+      F_tot = coAdjoint * F_tot;
+      Mat6x6 temp = m_nodesTangExpVectors[index];
+      temp.transpose();
+      // apply F_tot to the new beam
+      type::Vec3 temp_f = matB_trans * temp * F_tot;
+      out1[index - 1] += temp_f;
+    }
+    if (d_debug.getValue())
+      std::cout << "f at s =" << s << " and index" << index << " is : " << f
+                << std::endl;
+
+    // compute F_tot
+    F_tot += node_F_Vec;
+    out1[m_indicesVectors[s] - 1] += f;
+  }
+
+  Transform frame0 = Transform(frame[0].getCenter(), frame[0].getOrientation());
+  Mat6x6 M = this->build_projector(frame0);
+  out2[baseIndex] += M * F_tot;
+
+  if (d_debug.getValue()) {
+    std::cout << "Node forces " << out1 << std::endl;
+    std::cout << "base Force: " << out2[baseIndex] << std::endl;
+  }
+
+  dataVecOut1Force[0]->endEdit();
+  dataVecOut2Force[0]->endEdit();
+}
+
+template <class TIn1, class TIn2, class TOut>
+void DiscreteCosseratMapping<TIn1, TIn2, TOut>::applyJT(
+    const core::ConstraintParams * /*cparams*/,
+    const type::vector<In1DataMatrixDeriv *> &dataMatOut1Const,
+    const type::vector<In2DataMatrixDeriv *> &dataMatOut2Const,
+    const type::vector<const OutDataMatrixDeriv *> &dataMatInConst) {
+  if (dataMatOut1Const.empty() || dataMatOut2Const.empty() ||
+      dataMatInConst.empty())
+    return;
+
+  if (d_debug.getValue())
+    std::cout << " ########## ApplyJT Constraint Function ########"
+              << std::endl;
+  // We need only one input In model and input Root model (if present)
+  In1MatrixDeriv &out1 =
+      *dataMatOut1Const[0]->beginEdit(); // constraints on the strain space
+                                         // (reduced coordinate)
+  In2MatrixDeriv &out2 =
+      *dataMatOut2Const[0]
+           ->beginEdit(); // constraints on the reference frame (base frame)
+  const OutMatrixDeriv &in =
+      dataMatInConst[0]
+          ->getValue(); // input constraints defined on the mapped frames
+
+  const OutVecCoord &frame =
+      m_toModel->read(core::ConstVecCoordId::position())->getValue();
+  const In1DataVecCoord *x1fromData =
+      m_fromModel1->read(core::ConstVecCoordId::position());
+  const In1VecCoord x1from = x1fromData->getValue();
+
+  Mat3x6 matB_trans;
+  matB_trans.clear();
+  for (unsigned int k = 0; k < 3; k++)
+    matB_trans[k][k] = 1.0;
+
+  type::vector<std::tuple<int, Vec6>> NodesInvolved;
+  type::vector<std::tuple<int, Vec6>> NodesInvolvedCompressed;
+  // helper::vector<Vec6> NodesConstraintDirection;
+
+  typename OutMatrixDeriv::RowConstIterator rowItEnd = in.end();
+
+  for (typename OutMatrixDeriv::RowConstIterator rowIt = in.begin();
+       rowIt != rowItEnd; ++rowIt) {
+    if (d_debug.getValue()) {
+      std::cout << "************* Apply JT (MatrixDeriv) iteration on line ";
+      std::cout << rowIt.index();
+      std::cout << "*************  " << std::endl;
+    }
+    typename OutMatrixDeriv::ColConstIterator colIt = rowIt.begin();
+    typename OutMatrixDeriv::ColConstIterator colItEnd = rowIt.end();
+
+    // Creates a constraints if the input constraint is not empty.
+    if (colIt == colItEnd) {
+      if (d_debug.getValue()) {
+        std::cout << "no column for this constraint" << std::endl;
+      }
+      continue;
+    }
+    typename In1MatrixDeriv::RowIterator o1 =
+        out1.writeLine(rowIt.index()); // we store the constraint number
+    typename In2MatrixDeriv::RowIterator o2 = out2.writeLine(rowIt.index());
+
+    NodesInvolved.clear();
+    while (colIt != colItEnd) {
+      int childIndex = colIt.index();
+
+      const OutDeriv valueConst_ = colIt.val();
+      type::Vec6 valueConst;
+      for (unsigned j = 0; j < 6; j++)
+        valueConst[j] = valueConst_[j];
+
+      int indexBeam = m_indicesVectors[childIndex];
+
+      Transform _T = Transform(frame[childIndex].getCenter(),
+                               frame[childIndex].getOrientation());
+      Mat6x6 P_trans = (this->build_projector(_T));
+      P_trans.transpose();
+
+      Mat6x6 coAdjoint;
+      this->compute_coAdjoint(
+          m_framesExponentialSE3Vectors[childIndex],
+          coAdjoint); // m_framesExponentialSE3Vectors[s] computed in apply
+      Mat6x6 temp = m_framesTangExpVectors[childIndex]; // m_framesTangExpVectors[s]
+                                                        // computed in applyJ
+                                                        // (here we transpose)
+      temp.transpose();
+
+      type::Vec6 local_F =
+          coAdjoint * P_trans *
+          valueConst; // constraint direction in local frame of the beam.
+
+      type::Vec3 f = matB_trans * temp *
+                     local_F; // constraint direction in the strain space.
+
+      o1.addCol(indexBeam - 1, f);
+      std::tuple<int, Vec6> test = std::make_tuple(indexBeam, local_F);
+
+      NodesInvolved.push_back(test);
+      colIt++;
+    }
+    if (d_debug.getValue()) {
+      std::cout << "==> NodesInvolved : " << std::endl;
+      for (size_t i = 0; i < NodesInvolved.size(); i++)
+        std::cout << "index :" << get<0>(NodesInvolved[i])
+                  << " force :" << get<1>(NodesInvolved[i]) << "\n ";
+    }
+
+    // sort the Nodes Invoved by decreasing order
+    std::sort(
+        begin(NodesInvolved), end(NodesInvolved),
+        [](std::tuple<int, Vec6> const &t1, std::tuple<int, Vec6> const &t2) {
+          return std::get<0>(t1) > std::get<0>(t2); // custom compare function
+        });
+
+    NodesInvolvedCompressed.clear();
+
+    for (unsigned n = 0; n < NodesInvolved.size(); n++) {
+      std::tuple<int, Vec6> test_i = NodesInvolved[n];
+      int numNode_i = std::get<0>(test_i);
+      Vec6 cumulativeF = std::get<1>(test_i);
+
+      if (n < NodesInvolved.size() - 1) {
+        std::tuple<int, Vec6> test_i1 = NodesInvolved[n + 1];
+        int numNode_i1 = std::get<0>(test_i1);
+
+        while (numNode_i == numNode_i1) {
+          cumulativeF += std::get<1>(test_i1);
+          //// This was if ((n!=NodesInvolved.size()-2)||(n==0)) before and I
+          ///change it to
+          /// if ((n!=NodesInvolved.size()-1)||(n==0)) since the code can't
+          /// leave the will loop
+          if ((n != NodesInvolved.size() - 1) || (n == 0)) {
+            n++;
+            break;
+          }
+          test_i1 = NodesInvolved[n + 1];
+          numNode_i1 = std::get<0>(test_i1);
         }
-        Vec6 eta_frame_i = Adjoint * (m_nodesVelocityVectors[m_indicesVectors[i]-1] + m_framesTangExpVectors[i] * frame_Xi_dot ); // eta
-
-        auto T = Transform(out[i].getCenter(), out[i].getOrientation());
-        Mat6x6 Proj = this->build_projector(T);
-
-        out_vel[i] = Proj * eta_frame_i;
-
-        if(d_debug.getValue())
-            std::cout<< "Frame velocity : "<< i << " = " << eta_frame_i<< std::endl;
-    }
-    dataVecOutVel[0]->endEdit();
-    m_index_input = 0;
-}
-
-
-template <class TIn1, class TIn2, class TOut>
-void DiscreteCosseratMapping<TIn1, TIn2, TOut>:: applyJT(
-        const core::MechanicalParams* /*mparams*/, const type::vector< In1DataVecDeriv*>& dataVecOut1Force,
-        const type::vector< In2DataVecDeriv*>& dataVecOut2Force,
-        const type::vector<const OutDataVecDeriv*>& dataVecInForce)  {
-
-    if(dataVecOut1Force.empty() || dataVecInForce.empty() || dataVecOut2Force.empty())
-        return;
-
-    if(d_debug.getValue())
-        std::cout<< " ########## ApplyJT force Function ########"<< std::endl;
-    const OutVecDeriv& in = dataVecInForce[0]->getValue();
-
-    In1VecDeriv& out1 = *dataVecOut1Force[0]->beginEdit();
-    In2VecDeriv& out2 = *dataVecOut2Force[0]->beginEdit();
-    const auto baseIndex = d_baseIndex.getValue();
-
-    const OutVecCoord& frame = m_toModel->read(core::ConstVecCoordId::position())->getValue();
-    const In1DataVecCoord* x1fromData = m_fromModel1->read(core::ConstVecCoordId::position());
-    const In1VecCoord x1from = x1fromData->getValue();
-    type::vector<Vec6> local_F_Vec;  local_F_Vec.clear();
-
-    out1.resize(x1from.size());
-
-    //convert the input from Deriv type to vec6 type, for the purpose of the matrix vector multiplication
-    for (unsigned int var = 0; var < in.size(); ++var) {
-        type::Vec6 vec;
-        for(unsigned j = 0; j < 6; j++) vec[j] = in[var][j];
-        //Convert input from global frame(SOFA) to local frame
-        Transform _T = Transform(frame[var].getCenter(),frame[var].getOrientation());
-        Mat6x6 P_trans =(this->build_projector(_T)); P_trans.transpose();
-        type::Vec6 local_F = P_trans * vec;
-        local_F_Vec.push_back(local_F);
-    }
-
-    //Compute output forces
-    auto sz = m_indicesVectors.size();
-    auto index =  m_indicesVectors[sz-1];
-    m_totalBeamForceVectors.clear();
-    m_totalBeamForceVectors.resize(sz);
-
-    Vec6 F_tot; F_tot.clear();
-    m_totalBeamForceVectors.push_back(F_tot);
-
-    Mat3x6 matB_trans; matB_trans.clear();
-    for(unsigned int k=0; k<3; k++) matB_trans[k][k] = 1.0;
-
-
-    for (auto s = sz ; s-- ; ) {
+      }
+      NodesInvolvedCompressed.push_back(
+          std::make_tuple(numNode_i, cumulativeF));
+    }
+
+    if (d_debug.getValue()) {
+      std::cout << " NodesInvolved after sort and compress" << std::endl;
+      for (size_t i = 0; i < NodesInvolvedCompressed.size(); i++)
+        std::cout << "index :" << get<0>(NodesInvolvedCompressed[i])
+                  << " force :" << get<1>(NodesInvolvedCompressed[i]) << "\n ";
+    }
+
+    for (unsigned n = 0; n < NodesInvolvedCompressed.size(); n++) {
+      std::tuple<int, Vec6> test = NodesInvolvedCompressed[n];
+      int numNode = std::get<0>(test);
+      int i = numNode;
+      Vec6 CumulativeF = std::get<1>(test);
+
+      while (i > 0) {
+        // cumulate on beam frame
         Mat6x6 coAdjoint;
-
-        this->compute_coAdjoint(m_framesExponentialSE3Vectors[s], coAdjoint);  // m_framesExponentialSE3Vectors[s] computed in apply
-        Vec6 node_F_Vec = coAdjoint * local_F_Vec[s];
-        Mat6x6 temp = m_framesTangExpVectors[s];   // m_framesTangExpVectors[s] computed in applyJ (here we transpose)
+        this->compute_coAdjoint(
+            m_nodesExponentialSE3Vectors[i - 1],
+            coAdjoint); // m_nodesExponentialSE3Vectors computed in apply
+        CumulativeF = coAdjoint * CumulativeF;
+        // transfer to strain space (local coordinates)
+        Mat6x6 temp = m_nodesTangExpVectors[i - 1];
         temp.transpose();
-        type::Vec3 f = matB_trans * temp * node_F_Vec;
-
-        if(index != m_indicesVectors[s]){
-            index--;
-            //bring F_tot to the reference of the new beam
-            this->compute_coAdjoint(m_nodesExponentialSE3Vectors[index],coAdjoint);  //m_nodesExponentialSE3Vectors computed in apply
-            F_tot = coAdjoint * F_tot;
-            Mat6x6 temp = m_nodesTangExpVectors[index];
-            temp.transpose();
-            //apply F_tot to the new beam
-            type::Vec3 temp_f = matB_trans * temp * F_tot;
-            out1[index-1] += temp_f;
-        }
-        if(d_debug.getValue())
-            std::cout << "f at s ="<< s <<" and index"<< index <<  " is : "<< f << std::endl;
-
-
-        //compute F_tot
-        F_tot += node_F_Vec;
-        out1[m_indicesVectors[s]-1] += f;
-    }
-
-    Transform frame0 = Transform(frame[0].getCenter(),frame[0].getOrientation());
-    Mat6x6 M = this->build_projector(frame0);
-    out2[baseIndex] += M * F_tot;
-
-    if(d_debug.getValue()){
-        std::cout << "Node forces "<< out1 << std::endl;
-        std::cout << "base Force: "<< out2[baseIndex] << std::endl;
-    }
-
-    dataVecOut1Force[0]->endEdit();
-    dataVecOut2Force[0]->endEdit();
-}
-
-
-template <class TIn1, class TIn2, class TOut>
-void DiscreteCosseratMapping<TIn1, TIn2, TOut>::applyJT(
-        const core::ConstraintParams*/*cparams*/ , const type::vector< In1DataMatrixDeriv*>&  dataMatOut1Const,
-        const type::vector< In2DataMatrixDeriv*>&  dataMatOut2Const ,
-        const type::vector<const OutDataMatrixDeriv*>& dataMatInConst)
-{
-    if(dataMatOut1Const.empty() || dataMatOut2Const.empty() || dataMatInConst.empty() )
-        return;
-
-    if(d_debug.getValue())
-        std::cout<< " ########## ApplyJT Constraint Function ########"<< std::endl;
-    //We need only one input In model and input Root model (if present)
-    In1MatrixDeriv& out1 = *dataMatOut1Const[0]->beginEdit(); // constraints on the strain space (reduced coordinate)
-    In2MatrixDeriv& out2 = *dataMatOut2Const[0]->beginEdit(); // constraints on the reference frame (base frame)
-    const OutMatrixDeriv& in = dataMatInConst[0]->getValue(); // input constraints defined on the mapped frames
-
-    const OutVecCoord& frame = m_toModel->read(core::ConstVecCoordId::position())->getValue();
-    const In1DataVecCoord* x1fromData = m_fromModel1->read(core::ConstVecCoordId::position());
-    const In1VecCoord x1from = x1fromData->getValue();
-
-    Mat3x6 matB_trans; matB_trans.clear();
-    for(unsigned int k=0; k<3; k++) matB_trans[k][k] = 1.0;
-
-    type::vector< std::tuple<int,Vec6> > NodesInvolved;
-    type::vector< std::tuple<int,Vec6> > NodesInvolvedCompressed;
-    //helper::vector<Vec6> NodesConstraintDirection;
-
-    typename OutMatrixDeriv::RowConstIterator rowItEnd = in.end();
-
-    for (typename OutMatrixDeriv::RowConstIterator rowIt = in.begin(); rowIt != rowItEnd; ++rowIt)
-    {
-        if (d_debug.getValue()){
-            std::cout<<"************* Apply JT (MatrixDeriv) iteration on line ";
-            std::cout<<rowIt.index();
-            std::cout<<"*************  "<<std::endl;
-        }
-        typename OutMatrixDeriv::ColConstIterator colIt = rowIt.begin();
-        typename OutMatrixDeriv::ColConstIterator colItEnd = rowIt.end();
-
-        // Creates a constraints if the input constraint is not empty.
-        if (colIt == colItEnd)
-        {
-            if (d_debug.getValue()){
-                std::cout<<"no column for this constraint"<<std::endl;
-            }
-            continue;
-        }
-        typename In1MatrixDeriv::RowIterator o1 = out1.writeLine(rowIt.index()); // we store the constraint number
-        typename In2MatrixDeriv::RowIterator o2 = out2.writeLine(rowIt.index());
-
-        NodesInvolved.clear();
-        while (colIt != colItEnd)
-        {
-            int childIndex = colIt.index();
-
-            const OutDeriv valueConst_ = colIt.val();
-            type::Vec6 valueConst;
-            for(unsigned j = 0; j < 6; j++) valueConst[j] = valueConst_[j];
-
-            int indexBeam =  m_indicesVectors[childIndex];
-
-            Transform _T = Transform(frame[childIndex].getCenter(),frame[childIndex].getOrientation());
-            Mat6x6 P_trans =(this->build_projector(_T));
-            P_trans.transpose();
-
-            Mat6x6 coAdjoint;
-            this->compute_coAdjoint(m_framesExponentialSE3Vectors[childIndex], coAdjoint);  // m_framesExponentialSE3Vectors[s] computed in apply
-            Mat6x6 temp = m_framesTangExpVectors[childIndex];   // m_framesTangExpVectors[s] computed in applyJ (here we transpose)
-            temp.transpose();
-
-            type::Vec6 local_F =  coAdjoint * P_trans * valueConst; // constraint direction in local frame of the beam.
-
-            type::Vec3 f = matB_trans * temp * local_F; // constraint direction in the strain space.
-
-            o1.addCol(indexBeam-1, f);
-            std::tuple<int,Vec6> test = std::make_tuple(indexBeam, local_F);
-
-            NodesInvolved.push_back(test);
-            colIt++;
-
-        }
-        if (d_debug.getValue()){
-            std::cout<<"==> NodesInvolved : "<<std::endl;
-            for (size_t i = 0; i < NodesInvolved.size(); i++)
-                std::cout << "index :" <<get<0>(NodesInvolved[i]) << " force :"
-                          << get<1>(NodesInvolved[i]) << "\n ";
-        }
-
-        // sort the Nodes Invoved by decreasing order
-        std::sort(begin(NodesInvolved), end(NodesInvolved),
-                  [](std::tuple<int, Vec6> const &t1, std::tuple<int, Vec6> const &t2) {
-            return std::get<0>(t1) > std::get<0>(t2); // custom compare function
-        } );
-
-        NodesInvolvedCompressed.clear();
-
-        for (unsigned n=0; n<NodesInvolved.size(); n++)
-        {
-            std::tuple<int,Vec6> test_i = NodesInvolved[n];
-            int numNode_i= std::get<0>(test_i);
-            Vec6 cumulativeF =std::get<1>(test_i);
-
-            if (n<NodesInvolved.size()-1)
-            {
-                std::tuple<int,Vec6> test_i1 = NodesInvolved[n+1];
-                int numNode_i1= std::get<0>(test_i1);
-
-                while (numNode_i == numNode_i1)
-                {
-                    cumulativeF += std::get<1>(test_i1);
-                    //// This was if ((n!=NodesInvolved.size()-2)||(n==0)) before and I change it to
-                    /// if ((n!=NodesInvolved.size()-1)||(n==0)) since the code can't leave the will loop
-                    if ((n!=NodesInvolved.size()-1)||(n==0)){
-                        n++;
-                        break;
-                    }
-                    test_i1 = NodesInvolved[n+1];
-                    numNode_i1= std::get<0>(test_i1);
-                }
-
-            }
-            NodesInvolvedCompressed.push_back(std::make_tuple(numNode_i, cumulativeF));
-        }
-
-        if (d_debug.getValue()){
-            std::cout<<" NodesInvolved after sort and compress"<<std::endl;
-            for (size_t i = 0; i < NodesInvolvedCompressed.size(); i++)
-                std::cout << "index :" <<get<0>(NodesInvolvedCompressed[i]) << " force :"
-                          << get<1>(NodesInvolvedCompressed[i]) << "\n ";
-        }
-
-        for (unsigned n=0; n<NodesInvolvedCompressed.size(); n++)
-        {
-            std::tuple<int,Vec6> test = NodesInvolvedCompressed[n];
-            int numNode= std::get<0>(test);
-            int i = numNode;
-            Vec6 CumulativeF = std::get<1>(test);
-
-            while(i>0)
-            {
-                //cumulate on beam frame
-                Mat6x6 coAdjoint;
-                this->compute_coAdjoint(m_nodesExponentialSE3Vectors[i-1],coAdjoint);  //m_nodesExponentialSE3Vectors computed in apply
-                CumulativeF = coAdjoint * CumulativeF;
-                // transfer to strain space (local coordinates)
-                Mat6x6 temp = m_nodesTangExpVectors[i-1];
-                temp.transpose();
-                type::Vec3 temp_f = matB_trans * temp * CumulativeF;
-
-                if(i>1) o1.addCol(i-2, temp_f);
-                i--;
-            }
-
-            Transform frame0 = Transform(frame[0].getCenter(),frame[0].getOrientation());
-            Mat6x6 M = this->build_projector(frame0);
-
-            Vec6 base_force = M * CumulativeF;
-            o2.addCol(d_baseIndex.getValue(), base_force);
-        }
-    }
-
-    //"""END ARTICULATION SYSTEM MAPPING"""
-    dataMatOut1Const[0]->endEdit();
-    dataMatOut2Const[0]->endEdit();
-}
-
-template <class TIn1, class TIn2, class TOut>
-void DiscreteCosseratMapping<TIn1, TIn2, TOut>::computeBBox(const core::ExecParams*, bool)
-{
-//  const VecCoord& x = getVertices(); //m_vertices.getValue();
-  const OutVecCoord& x = m_toModel->read(core::ConstVecCoordId::position())->getValue();
-
-  SReal minBBox[3] = {std::numeric_limits<Real1>::max(),std::numeric_limits<Real1>::max(),std::numeric_limits<Real1>::max()};
-  SReal maxBBox[3] = {-std::numeric_limits<Real1>::max(),-std::numeric_limits<Real1>::max(),-std::numeric_limits<Real1>::max()};
-  for (std::size_t i = 0; i < x.size(); i++)
-  {
-    const OutCoord& p = x[i];
-    for (int c=0; c<3; c++)
-    {
-      if (p[c] > maxBBox[c]) maxBBox[c] = p[c];
-      if (p[c] < minBBox[c]) minBBox[c] = p[c];
-    }
-  }
-  this->f_bbox.setValue(sofa::type::TBoundingBox<SReal>(minBBox,maxBBox));
-}
-
-
-template <class TIn1, class TIn2, class TOut>
-void DiscreteCosseratMapping<TIn1, TIn2, TOut>::draw(const core::visual::VisualParams* vparams)
-{
-    if (!vparams->displayFlags().getShowMechanicalMappings()) return;
-
-    // draw cable
-    typedef RGBAColor RGBAColor;
-
-    const auto stateLifeCycle = vparams->drawTool()->makeStateLifeCycle();
-
-    const OutDataVecCoord* xfromData = m_toModel->read(core::ConstVecCoordId::position());
-    const OutVecCoord xData = xfromData->getValue();
-    type::vector<type::Vec3> positions;
-    type::vector<sofa::type::Quat<Real2>> Orientation;
-    positions.clear();
-    Orientation.clear();
-    unsigned int sz = xData.size();
-    for (unsigned int i = 0; i<sz; i++){
-        positions.push_back(xData[i].getCenter());
-        Orientation.push_back(xData[i].getOrientation());
-    }
-
-    //Get access articulated
-    const In1DataVecCoord* artiData = m_fromModel1->read(core::ConstVecCoordId::position());
-    const In1VecCoord xPos = artiData->getValue();
-
-    RGBAColor drawColor = d_color.getValue();
-    // draw each segment of the beam as a cylinder.
-    for (unsigned int i=0; i<sz-1; i++)
-        vparams->drawTool()->drawCylinder(positions[i], positions[i+1], d_radius.getValue(), drawColor);
-
-    //Define color map
-    Real2 min = d_min.getValue();
-    Real2 max = d_max.getValue();
-    helper::ColorMap::evaluator<Real2> _eval = m_colorMap.getEvaluator(min, max);
-
-    glLineWidth(d_radius.getValue());
-    glBegin(GL_LINES);
-    if(d_drawMapBeam.getValue()){
-        sofa::type::RGBAColor _color = d_color.getValue();
-        RGBAColor colorL = RGBAColor(_color[0],_color[1],_color[2],_color[3]);
-        glColor4f(colorL[0], colorL[1], colorL[2],colorL[3]);
-        for (unsigned int i=0; i<sz-1; i++) {
-            vparams->drawTool()->drawLine(positions[i],positions[i+1],colorL);
-        }
-    }else {
-        int j = 0;
-        type::vector<int> index = d_index.getValue();
-        for (unsigned int i=0; i<sz-1; i++) {
-            j = m_indicesVectorsDraw[i]-1; // to get the articulation on which the frame is related to
-            RGBAColor color =  _eval(xPos[j][d_deformationAxis.getValue()]);
-            vparams->drawTool()->drawLine(positions[i],positions[i+1],color);
-        }
-    }
-    glLineWidth(1);
-    if (!vparams->displayFlags().getShowMappings())
-        if(!d_debug.getValue()) return;
-    glEnd();
-}
-
-} // namespace sofa+        type::Vec3 temp_f = matB_trans * temp * CumulativeF;
+
+        if (i > 1)
+          o1.addCol(i - 2, temp_f);
+        i--;
+      }
+
+      Transform frame0 =
+          Transform(frame[0].getCenter(), frame[0].getOrientation());
+      Mat6x6 M = this->build_projector(frame0);
+
+      Vec6 base_force = M * CumulativeF;
+      o2.addCol(d_baseIndex.getValue(), base_force);
+    }
+  }
+
+  //"""END ARTICULATION SYSTEM MAPPING"""
+  dataMatOut1Const[0]->endEdit();
+  dataMatOut2Const[0]->endEdit();
+}
+
+template <class TIn1, class TIn2, class TOut>
+void DiscreteCosseratMapping<TIn1, TIn2, TOut>::computeBBox(
+    const core::ExecParams *, bool) {
+  //  const VecCoord& x = getVertices(); //m_vertices.getValue();
+  const OutVecCoord &x =
+      m_toModel->read(core::ConstVecCoordId::position())->getValue();
+
+  SReal minBBox[3] = {std::numeric_limits<Real1>::max(),
+                      std::numeric_limits<Real1>::max(),
+                      std::numeric_limits<Real1>::max()};
+  SReal maxBBox[3] = {-std::numeric_limits<Real1>::max(),
+                      -std::numeric_limits<Real1>::max(),
+                      -std::numeric_limits<Real1>::max()};
+  for (std::size_t i = 0; i < x.size(); i++) {
+    const OutCoord &p = x[i];
+    for (int c = 0; c < 3; c++) {
+      if (p[c] > maxBBox[c])
+        maxBBox[c] = p[c];
+      if (p[c] < minBBox[c])
+        minBBox[c] = p[c];
+    }
+  }
+  this->f_bbox.setValue(sofa::type::TBoundingBox<SReal>(minBBox, maxBBox));
+}
+
+template <class TIn1, class TIn2, class TOut>
+void DiscreteCosseratMapping<TIn1, TIn2, TOut>::draw(
+    const core::visual::VisualParams *vparams) {
+  if (!vparams->displayFlags().getShowMechanicalMappings())
+    return;
+
+  // draw cable
+  typedef RGBAColor RGBAColor;
+
+  const auto stateLifeCycle = vparams->drawTool()->makeStateLifeCycle();
+
+  const OutDataVecCoord *xfromData =
+      m_toModel->read(core::ConstVecCoordId::position());
+  const OutVecCoord xData = xfromData->getValue();
+  type::vector<type::Vec3> positions;
+  type::vector<sofa::type::Quat<Real2>> Orientation;
+  positions.clear();
+  Orientation.clear();
+  unsigned int sz = xData.size();
+  for (unsigned int i = 0; i < sz; i++) {
+    positions.push_back(xData[i].getCenter());
+    Orientation.push_back(xData[i].getOrientation());
+  }
+
+  // Get access articulated
+  const In1DataVecCoord *artiData =
+      m_fromModel1->read(core::ConstVecCoordId::position());
+  const In1VecCoord xPos = artiData->getValue();
+
+  RGBAColor drawColor = d_color.getValue();
+  // draw each segment of the beam as a cylinder.
+  for (unsigned int i = 0; i < sz - 1; i++)
+    vparams->drawTool()->drawCylinder(positions[i], positions[i + 1],
+                                      d_radius.getValue(), drawColor);
+
+  // Define color map
+  Real2 min = d_min.getValue();
+  Real2 max = d_max.getValue();
+  helper::ColorMap::evaluator<Real2> _eval = m_colorMap.getEvaluator(min, max);
+
+  glLineWidth(d_radius.getValue());
+  glBegin(GL_LINES);
+  if (d_drawMapBeam.getValue()) {
+    sofa::type::RGBAColor _color = d_color.getValue();
+    RGBAColor colorL = RGBAColor(_color[0], _color[1], _color[2], _color[3]);
+    glColor4f(colorL[0], colorL[1], colorL[2], colorL[3]);
+    for (unsigned int i = 0; i < sz - 1; i++) {
+      vparams->drawTool()->drawLine(positions[i], positions[i + 1], colorL);
+    }
+  } else {
+    int j = 0;
+    type::vector<int> index = d_index.getValue();
+    for (unsigned int i = 0; i < sz - 1; i++) {
+      j = m_indicesVectorsDraw[i] -
+          1; // to get the articulation on which the frame is related to
+      RGBAColor color = _eval(xPos[j][d_deformationAxis.getValue()]);
+      vparams->drawTool()->drawLine(positions[i], positions[i + 1], color);
+    }
+  }
+  glLineWidth(1);
+  if (!vparams->displayFlags().getShowMappings())
+    if (!d_debug.getValue())
+      return;
+  glEnd();
+}
+
+} // namespace sofa::component::mapping