/******************************************************************************
 *       SOFA, Simulation Open-Framework Architecture, development version     *
 *                (c) 2006-2019 INRIA, USTL, UJF, CNRS, MGH                    *
 *                                                                             *
 * This program is free software; you can redistribute it and/or modify it     *
 * under the terms of the GNU Lesser General Public License as published by    *
 * the Free Software Foundation; either version 2.1 of the License, or (at     *
 * your option) any later version.                                             *
 *                                                                             *
 * This program is distributed in the hope that it will be useful, but WITHOUT *
 * ANY WARRANTY; without even the implied warranty of MERCHANTABILITY or       *
 * FITNESS FOR A PARTICULAR PURPOSE. See the GNU Lesser General Public License *
 * for more details.                                                           *
 *                                                                             *
 * You should have received a copy of the GNU Lesser General Public License    *
 * along with this program. If not, see <http://www.gnu.org/licenses/>.        *
 *******************************************************************************
 * Authors: The SOFA Team and external contributors (see Authors.txt)          *
 *                                                                             *
 * Contact information: contact@sofa-framework.org                             *
 ******************************************************************************/
#pragma once
#include <Cosserat/mapping/DiscreteCosseratMapping.h>

#include <sofa/core/Multi2Mapping.inl>
#include <sofa/core/behavior/MechanicalState.h>
#include <sofa/core/objectmodel/BaseContext.h>
#include <sofa/core/visual/VisualParams.h>
#include <sofa/gl/template.h>
#include <sofa/helper/AdvancedTimer.h>
#include <sofa/helper/logging/Message.h>
#include <sofa/helper/visual/DrawTool.h>
#include <sofa/type/Quat.h>

#include <string>

namespace Cosserat::mapping {

using sofa::core::objectmodel::BaseContext;
using sofa::defaulttype::SolidTypes;
using sofa::helper::AdvancedTimer;
using sofa::helper::WriteAccessor;
using sofa::type::RGBAColor;

template <class TIn1, class TIn2, class TOut>
DiscreteCosseratMapping<TIn1, TIn2, TOut>::DiscreteCosseratMapping()
    : d_deformationAxis(
          initData(&d_deformationAxis, (int)1, "deformationAxis",
                   "the axis in which we want to show the deformation.\n")),
      d_max(initData(&d_max, (SReal)1.0e-2, "max",
                     "the maximum of the deformation.\n")),
      d_min(initData(&d_min, (SReal)0.0, "min",
                     "the minimum of the deformation.\n")),
      d_radius(
          initData(&d_radius, (SReal)0.05, "radius",
                   "the axis in which we want to show the deformation.\n")),
      d_drawMapBeam(
          initData(&d_drawMapBeam, true, "nonColored",
                   "if this parameter is false, you draw the beam with "
                   "color according to the force apply to each beam")),
      d_color(initData(
          &d_color,
          sofa::type::RGBAColor(40 / 255.0, 104 / 255.0, 137 / 255.0, 0.8),
          "color", "The default beam color")),
      d_index(
          initData(&d_index, "index",
                   "if this parameter is false, you draw the beam with color "
                   "according to the force apply to each beam")),
      d_baseIndex(initData(&d_baseIndex, (unsigned int)0, "baseIndex",
                           "This parameter defines the index of the rigid "
                           "base of Cosserat models, 0 by default this can"
                           "take another value if the rigid base is given "
                           "by another body.")) {
  this->addUpdateCallback(
      "updateFrames", {&d_curv_abs_section, &d_curv_abs_frames, &d_debug},
      [this](const sofa::core::DataTracker &t) {
        SOFA_UNUSED(t);
        this->update_geometry_info();

        const sofa::VecCoord_t<In1> &strain_state =
            m_strain_state->read(sofa::core::ConstVecCoordId::position())->getValue();

        this->updateExponentialSE3(strain_state);
        return sofa::core::objectmodel::ComponentState::Valid;
      },
      {});
}

template <class TIn1, class TIn2, class TOut>
void DiscreteCosseratMapping<TIn1, TIn2, TOut>::doBaseCosseratInit() {
  m_colorMap.setColorScheme("Blue to Red");
  m_colorMap.reinit();
}

template <class TIn1, class TIn2, class TOut>
void DiscreteCosseratMapping<TIn1, TIn2, TOut>::apply(
    const sofa::core::MechanicalParams * /* mparams */,
    const vector<sofa::DataVecCoord_t<Out> *> &dataVecOutPos,
    const vector<const sofa::DataVecCoord_t<In1> *> &dataVecIn1Pos,
    const vector<const sofa::DataVecCoord_t<In2> *> &dataVecIn2Pos) {

  if (dataVecOutPos.empty() || dataVecIn1Pos.empty() || dataVecIn2Pos.empty())
    return;

  // Checking the componentState, to trigger a callback if other data fields (specifically
  // d_curv_abs_section and d_curv_abs_frames) were changed dynamically
  if (this->d_componentState.getValue() != sofa::core::objectmodel::ComponentState::Valid)
    return;
  /// Do Apply
  // We need only one input In model and input Root model (if present)
  const sofa::VecCoord_t<In1> &in1 = dataVecIn1Pos[0]->getValue();
  const sofa::VecCoord_t<In2> &in2 = dataVecIn2Pos[0]->getValue();

  const auto sz = d_curv_abs_frames.getValue().size();
  sofa::VecCoord_t<Out> &out = *dataVecOutPos[0]->beginEdit(); // frames states
  out.resize(sz);
  const auto baseIndex = d_baseIndex.getValue();

  // update the Exponential matrices according to new deformation
  // Here we update m_framesExponentialSE3Vectors & m_nodesExponentialSE3Vectors
  // Which are the homogeneous matrices of the frames and the nodes in local
  // coordinate.
  this->updateExponentialSE3(in1);

  /* Apply the transformation to go from cossserat to SOFA frame*/
  const auto frame0 =
      Frame(In2::getCPos(in2[baseIndex]), In2::getCRot(in2[baseIndex]));

  // Cache the printLog value out of the loop, otherwise it will trigger a graph
  // update at every iteration.
  bool doPrintLog = this->f_printLog.getValue();
  for (unsigned int i = 0; i < sz; i++) {
    auto frame = frame0;
    for (unsigned int u = 0; u < m_indicesVectors[i]; u++) {
      frame *=
          m_nodesExponentialSE3Vectors[u]; // frame = gX(L_0)*...*gX(L_{n-1})
    }
    frame *= m_framesExponentialSE3Vectors[i]; // frame*gX(x)

    // This is a lazy printing approach, so there is no time consuming action in
    // the core of the loop.
    msg_info_when(doPrintLog) << "Frame  : " << i << " = " << frame;

    Vec3 origin = frame.getOrigin();
    Quat orientation = frame.getOrientation();
    out[i] = sofa::Coord_t<Out>(origin, orientation);
  }

  // If the printLog attribute is checked then print distance between out
  // frames.
  if (doPrintLog) {
    std::stringstream tmp;
    for (unsigned int i = 0; i < out.size() - 1; i++) {
      Vec3 diff = out[i + 1].getCenter() - out[i].getCenter();
      tmp << "dist " << i << "  : " << diff.norm() << msgendl;
    }
    msg_info() << tmp.str();
  }

  // TODO(dmarchal:2024/06/13): This looks a suspicious design pattern,
  // elaborate more on the purpose of m_indexInput and how to use it.
  m_indexInput = 0;
}

template <class TIn1, class TIn2, class TOut>
void DiscreteCosseratMapping<TIn1, TIn2, TOut>::computeLogarithm(
    const double &x, const Mat4x4 &gX, Mat4x4 &log_gX) {

  // computes theta
  const double theta = computeTheta(x, gX);

  // if theta is very small we return log_gX as the identity.
  if (theta <= std::numeric_limits<double>::epsilon()) {
    log_gX = Mat4x4::Identity();
    return;
  }

  // otherwise we compute it
  const double csc_theta = 1.0 / (sin(x * theta / 2.0));
  const double sec_theta = 1.0 / (cos(x * theta / 2.0));
  const double cst = (1.0 / 8) * (csc_theta * csc_theta * csc_theta) * sec_theta;
  const double x_theta = x * theta;
  const double cos_2x_theta = cos(2.0 * x_theta);
  const double cos_x_theta = cos(x_theta);
  const double sin_2x_theta = sin(2.0 * x_theta);
  const double sin_x_theta = sin(x_theta);

  log_gX.clear();
  log_gX = cst * ((x_theta * cos_2x_theta - sin_x_theta) * Mat4x4::Identity() -
                  (x_theta * cos_x_theta + 2.0 * x_theta * cos_2x_theta -
                   sin_x_theta - sin_2x_theta) *
                      gX +
                  (2.0 * x_theta * cos_x_theta + x_theta * cos_2x_theta -
                   sin_x_theta - sin_2x_theta) *
                      (gX * gX) -
                  (x_theta * cos_x_theta - sin_x_theta) * (gX * gX * gX));
}

template <class TIn1, class TIn2, class TOut>
void DiscreteCosseratMapping<TIn1, TIn2, TOut>::applyJ(
    const sofa::core::MechanicalParams * /* mparams */,
    const vector<sofa::DataVecDeriv_t<Out> *> &dataVecOutVel,
    const vector<const sofa::DataVecDeriv_t<In1> *> &dataVecIn1Vel,
    const vector<const sofa::DataVecDeriv_t<In2> *> &dataVecIn2Vel) {

  if (dataVecOutVel.empty() || dataVecIn1Vel.empty() || dataVecIn2Vel.empty())
    return;

  if (this->d_componentState.getValue() != sofa::core::objectmodel::ComponentState::Valid)
    return;
  if (d_debug.getValue())
    std::cout << " ########## ApplyJ Function ########" << std::endl;
  const sofa::VecDeriv_t<In1> &in1_vel = dataVecIn1Vel[0]->getValue();
  const sofa::VecDeriv_t<In2> &in2_vel = dataVecIn2Vel[0]->getValue();
  sofa::VecDeriv_t<Out> &out_vel = *dataVecOutVel[0]->beginEdit();
  const auto baseIndex = d_baseIndex.getValue();

  // Curv abscissa of nodes and frames
  sofa::helper::ReadAccessor<sofa::Data<vector<double>>> curv_abs_section =
      d_curv_abs_section;
  sofa::helper::ReadAccessor<sofa::Data<vector<double>>> curv_abs_frames =
      d_curv_abs_frames;

  const sofa::VecDeriv_t<In1> &inDeform =
      m_strain_state->read(sofa::core::ConstVecCoordId::position())
          ->getValue(); // Strains
  // Compute the tangent Exponential SE3 vectors
  this->updateTangExpSE3(inDeform);

  // Get base velocity as input this is also called eta
  m_nodesVelocityVectors.clear();

  // Get base velocity and convert to Vec6, for the facility of computation
  Vec6 baseVelocity; //
  for (auto u = 0; u < 6; u++)
    baseVelocity[u] = in2_vel[baseIndex][u];

  // Apply the local transform i.e. from SOFA's frame to Cosserat's frame
  const sofa::VecCoord_t<In2> &xfrom2Data =
      m_rigid_base->read(sofa::core::ConstVecCoordId::position())->getValue();
<<<<<<< HEAD
  Transform TInverse = Transform(xfrom2Data[baseIndex].getCenter(),
                                 xfrom2Data[baseIndex].getOrientation())
                           .inversed();
=======
  auto TInverse = Frame(xfrom2Data[baseIndex].getCenter(),
                                 xfrom2Data[baseIndex].getOrientation()).inversed();
>>>>>>> 9ef7da8b
  Mat6x6 P = this->buildProjector(TInverse);
  Vec6 baseLocalVelocity =
      P * baseVelocity; // This is the base velocity in Locale frame
  m_nodesVelocityVectors.push_back(baseLocalVelocity);
  if (d_debug.getValue())
    std::cout << "Base local Velocity :" << baseLocalVelocity << std::endl;

  // Compute velocity at nodes
  for (unsigned int i = 1; i < curv_abs_section.size(); i++) {
    auto Trans = m_nodesExponentialSE3Vectors[i].inversed();
    TangentTransform Adjoint;
    Adjoint.clear();
    this->computeAdjoint(Trans, Adjoint);

    /// The null vector is replace by the linear velocity in Vec6Type
    Vec6 Xi_dot = Vec6(in1_vel[i - 1], Vec3(0.0, 0.0, 0.0));

    Vec6 eta_node_i = Adjoint * (m_nodesVelocityVectors[i - 1] +
                                 m_nodesTangExpVectors[i] * Xi_dot);
    m_nodesVelocityVectors.push_back(eta_node_i);
    if (d_debug.getValue())
      std::cout << "Node velocity : " << i << " = " << eta_node_i << std::endl;
  }

  const sofa::VecCoord_t<Out> &out =
      m_global_frames->read(sofa::core::ConstVecCoordId::position())->getValue();
  auto sz = curv_abs_frames.size();
  out_vel.resize(sz);
  for (unsigned int i = 0; i < sz; i++) {
    auto Trans = m_framesExponentialSE3Vectors[i].inversed();
    TangentTransform
        Adjoint; ///< the class insure that the constructed adjoint is zeroed.
    Adjoint.clear();
    this->computeAdjoint(Trans, Adjoint);
    Vec6 frame_Xi_dot;

    for (auto u = 0; u < 3; u++) {
      frame_Xi_dot(u) = in1_vel[m_indicesVectors[i] - 1][u];
      frame_Xi_dot(u + 3) = 0.;
    }
    Vec6 eta_frame_i =
        Adjoint * (m_nodesVelocityVectors[m_indicesVectors[i] - 1] +
                   m_framesTangExpVectors[i] * frame_Xi_dot); // eta

    auto T = Frame(out[i].getCenter(), out[i].getOrientation());
    Mat6x6 Proj = this->buildProjector(T);

    out_vel[i] = Proj * eta_frame_i;

    if (d_debug.getValue())
      std::cout << "Frame velocity : " << i << " = " << eta_frame_i
                << std::endl;
  }
  dataVecOutVel[0]->endEdit();
  m_indexInput = 0;
}

template <class TIn1, class TIn2, class TOut>
void DiscreteCosseratMapping<TIn1, TIn2, TOut>::applyJT(
    const sofa::core::MechanicalParams * /*mparams*/,
    const vector<sofa::DataVecDeriv_t<In1> *> &dataVecOut1Force,
    const vector<sofa::DataVecDeriv_t<In2> *> &dataVecOut2Force,
    const vector<const sofa::DataVecDeriv_t<Out> *> &dataVecInForce) {

  if (dataVecOut1Force.empty() || dataVecInForce.empty() ||
      dataVecOut2Force.empty())
    return;

  if (this->d_componentState.getValue() != sofa::core::objectmodel::ComponentState::Valid)
    return;

  if (d_debug.getValue())
    std::cout << " ########## ApplyJT force Function ########" << std::endl;
  const sofa::VecDeriv_t<Out> &in = dataVecInForce[0]->getValue();

  sofa::VecDeriv_t<In1> &out1 = *dataVecOut1Force[0]->beginEdit();
  sofa::VecDeriv_t<In2> &out2 = *dataVecOut2Force[0]->beginEdit();
  const auto baseIndex = d_baseIndex.getValue();

  const sofa::VecCoord_t<Out> &frame =
      m_global_frames->read(sofa::core::ConstVecCoordId::position())->getValue();
  const sofa::DataVecCoord_t<In1> *x1fromData =
      m_strain_state->read(sofa::core::ConstVecCoordId::position());
  const sofa::VecCoord_t<In1> x1from = x1fromData->getValue();
  vector<Vec6> local_F_Vec;
  local_F_Vec.clear();

  out1.resize(x1from.size());

  // convert the input from Deriv type to vec6 type, for the purpose of the
  // matrix vector multiplication
  for (unsigned int var = 0; var < in.size(); ++var) {
    Vec6 vec;
    for (unsigned j = 0; j < 6; j++)
      vec[j] = in[var][j];
    // Convert input from global frame(SOFA) to local frame
    const auto _T =
        Frame(frame[var].getCenter(), frame[var].getOrientation());
    Mat6x6 P_trans = (this->buildProjector(_T));
    P_trans.transpose();
    Vec6 local_F = P_trans * vec;
    local_F_Vec.push_back(local_F);
  }

  // Compute output forces
  auto sz = m_indicesVectors.size();
  auto index = m_indicesVectors[sz - 1];
  m_totalBeamForceVectors.clear();
  m_totalBeamForceVectors.resize(sz);

  Vec6 F_tot;
  F_tot.clear();
  m_totalBeamForceVectors.push_back(F_tot);

  Mat3x6 matB_trans;
  matB_trans.clear();
  for (unsigned int k = 0; k < 3; k++)
    matB_trans[k][k] = 1.0;

  for (auto s = sz; s--;) {
    Mat6x6 coAdjoint;

    this->computeCoAdjoint(
        m_framesExponentialSE3Vectors[s],
        coAdjoint); // m_framesExponentialSE3Vectors[s] computed in apply
    Vec6 node_F_Vec = coAdjoint * local_F_Vec[s];
    Mat6x6 temp =
        m_framesTangExpVectors[s]; // m_framesTangExpVectors[s] computed in
    // applyJ (here we transpose)
    temp.transpose();
    Vec3 f = matB_trans * temp * node_F_Vec;

    if (index != m_indicesVectors[s]) {
      index--;
      // bring F_tot to the reference of the new beam
      this->computeCoAdjoint(
          m_nodesExponentialSE3Vectors[index],
          coAdjoint); // m_nodesExponentialSE3Vectors computed in apply
      F_tot = coAdjoint * F_tot;
      Mat6x6 temp = m_nodesTangExpVectors[index];
      temp.transpose();
      // apply F_tot to the new beam
      Vec3 temp_f = matB_trans * temp * F_tot;
      out1[index - 1] += temp_f;
    }
    if (d_debug.getValue())
      std::cout << "f at s =" << s << " and index" << index << " is : " << f
                << std::endl;

    // compute F_tot
    F_tot += node_F_Vec;
    out1[m_indicesVectors[s] - 1] += f;
  }

  auto frame0 = Frame(frame[0].getCenter(), frame[0].getOrientation());
  Mat6x6 M = this->buildProjector(frame0);
  out2[baseIndex] += M * F_tot;

  if (d_debug.getValue()) {
    std::cout << "Node forces " << out1 << std::endl;
    std::cout << "base Force: " << out2[baseIndex] << std::endl;
  }

  dataVecOut1Force[0]->endEdit();
  dataVecOut2Force[0]->endEdit();
}

template <class TIn1, class TIn2, class TOut>
void DiscreteCosseratMapping<TIn1, TIn2, TOut>::applyJT(
    const sofa::core::ConstraintParams * /*cparams*/,
    const vector<sofa::DataMatrixDeriv_t<In1> *> &dataMatOut1Const,
    const vector<sofa::DataMatrixDeriv_t<In2> *> &dataMatOut2Const,
    const vector<const sofa::DataMatrixDeriv_t<Out> *> &dataMatInConst) {
  if (dataMatOut1Const.empty() || dataMatOut2Const.empty() ||
      dataMatInConst.empty())
    return;

  if (this->d_componentState.getValue() != sofa::core::objectmodel::ComponentState::Valid)
    return;

  if (d_debug.getValue())
    std::cout << " ########## ApplyJT Constraint Function ########"
              << std::endl;
  // We need only one input In model and input Root model (if present)
  sofa::MatrixDeriv_t<In1> &out1 =
      *dataMatOut1Const[0]->beginEdit(); // constraints on the strain space
  // (reduced coordinate)
  sofa::MatrixDeriv_t<In2> &out2 =
      *dataMatOut2Const[0]
           ->beginEdit(); // constraints on the reference frame (base frame)
  const sofa::MatrixDeriv_t<Out> &in =
      dataMatInConst[0]
          ->getValue(); // input constraints defined on the mapped frames

  const sofa::VecCoord_t<Out> &frame =
      m_global_frames->read(sofa::core::ConstVecCoordId::position())->getValue();
  const sofa::DataVecCoord_t<In1> *x1fromData =
      m_strain_state->read(sofa::core::ConstVecCoordId::position());
  const sofa::VecCoord_t<In1> x1from = x1fromData->getValue();

  Mat3x6 matB_trans;
  matB_trans.clear();
  for (unsigned int k = 0; k < 3; k++)
    matB_trans[k][k] = 1.0;

  vector<std::tuple<int, Vec6>> NodesInvolved;
  vector<std::tuple<int, Vec6>> NodesInvolvedCompressed;
  // helper::vector<Vec6> NodesConstraintDirection;

  typename sofa::MatrixDeriv_t<Out>::RowConstIterator rowItEnd = in.end();

  for (typename sofa::MatrixDeriv_t<Out>::RowConstIterator rowIt = in.begin();
       rowIt != rowItEnd; ++rowIt) {
    if (d_debug.getValue()) {
      std::cout << "************* Apply JT (MatrixDeriv) iteration on line ";
      std::cout << rowIt.index();
      std::cout << "*************  " << std::endl;
    }
    typename sofa::MatrixDeriv_t<Out>::ColConstIterator colIt = rowIt.begin();
    typename sofa::MatrixDeriv_t<Out>::ColConstIterator colItEnd = rowIt.end();

    // Creates a constraints if the input constraint is not empty.
    if (colIt == colItEnd) {
      if (d_debug.getValue()) {
        std::cout << "no column for this constraint" << std::endl;
      }
      continue;
    }
    typename sofa::MatrixDeriv_t<In1>::RowIterator o1 =
        out1.writeLine(rowIt.index()); // we store the constraint number
    typename sofa::MatrixDeriv_t<In2>::RowIterator o2 = out2.writeLine(rowIt.index());

    NodesInvolved.clear();
    while (colIt != colItEnd) {
      int childIndex = colIt.index();

      const sofa::Deriv_t<Out> valueConst_ = colIt.val();
      Vec6 valueConst;
      for (unsigned j = 0; j < 6; j++)
        valueConst[j] = valueConst_[j];

      int indexBeam = m_indicesVectors[childIndex];

      const auto _T = Frame(frame[childIndex].getCenter(),
                               frame[childIndex].getOrientation());
      Mat6x6 P_trans = (this->buildProjector(_T));
      P_trans.transpose();

      Mat6x6 co_adjoint;
        this->computeCoAdjoint(
          m_framesExponentialSE3Vectors[childIndex],
          co_adjoint); // m_framesExponentialSE3Vectors[s] computed in apply
      Mat6x6 temp =
          m_framesTangExpVectors[childIndex]; // m_framesTangExpVectors[s]
      // computed in applyJ
      // (here we transpose)
      temp.transpose();

      Vec6 local_F =
          co_adjoint * P_trans *
          valueConst; // constraint direction in local frame of the beam.

      Vec3 f = matB_trans * temp *
               local_F; // constraint direction in the strain space.

      o1.addCol(indexBeam - 1, f);
      std::tuple<int, Vec6> test = std::make_tuple(indexBeam, local_F);

      NodesInvolved.push_back(test);
      colIt++;
    }
    if (d_debug.getValue()) {
      std::cout << "==> NodesInvolved : " << std::endl;
      for (size_t i = 0; i < NodesInvolved.size(); i++)
        std::cout << "index :" << get<0>(NodesInvolved[i])
                  << " force :" << get<1>(NodesInvolved[i]) << "\n ";
    }

    // sort the Nodes Invoved by decreasing order
    std::sort(
        begin(NodesInvolved), end(NodesInvolved),
        [](std::tuple<int, Vec6> const &t1, std::tuple<int, Vec6> const &t2) {
          return std::get<0>(t1) > std::get<0>(t2); // custom compare function
        });

    NodesInvolvedCompressed.clear();

    for (unsigned n = 0; n < NodesInvolved.size(); n++) {
      std::tuple<int, Vec6> test_i = NodesInvolved[n];
      int numNode_i = std::get<0>(test_i);
      Vec6 cumulativeF = std::get<1>(test_i);

      if (n < NodesInvolved.size() - 1) {
        std::tuple<int, Vec6> test_i1 = NodesInvolved[n + 1];
        int numNode_i1 = std::get<0>(test_i1);

        while (numNode_i == numNode_i1) {
          cumulativeF += std::get<1>(test_i1);
          //// This was if ((n!=NodesInvolved.size()-2)||(n==0)) before and I
          /// change it to
          /// if ((n!=NodesInvolved.size()-1)||(n==0)) since the code can't
          /// leave the will loop
          if ((n != NodesInvolved.size() - 1) || (n == 0)) {
            n++;
            break;
          }
          test_i1 = NodesInvolved[n + 1];
          numNode_i1 = std::get<0>(test_i1);
        }
      }
      NodesInvolvedCompressed.push_back(
          std::make_tuple(numNode_i, cumulativeF));
    }

    if (d_debug.getValue()) {
      std::cout << " NodesInvolved after sort and compress" << std::endl;
      for (size_t i = 0; i < NodesInvolvedCompressed.size(); i++)
        std::cout << "index :" << get<0>(NodesInvolvedCompressed[i])
                  << " force :" << get<1>(NodesInvolvedCompressed[i]) << "\n ";
    }

    for (unsigned n = 0; n < NodesInvolvedCompressed.size(); n++) {
      std::tuple<int, Vec6> test = NodesInvolvedCompressed[n];
      int numNode = std::get<0>(test);
      int i = numNode;
      Vec6 CumulativeF = std::get<1>(test);

      while (i > 0) {
        // cumulate on beam frame
        Mat6x6 coAdjoint;
        this->computeCoAdjoint(
            m_nodesExponentialSE3Vectors[i - 1],
            coAdjoint); // m_nodesExponentialSE3Vectors computed in apply
        CumulativeF = coAdjoint * CumulativeF;
        // transfer to strain space (local coordinates)
        Mat6x6 temp = m_nodesTangExpVectors[i - 1];
        temp.transpose();
        Vec3 temp_f = matB_trans * temp * CumulativeF;

        if (i > 1)
          o1.addCol(i - 2, temp_f);
        i--;
      }
    const auto frame0 =
          Frame(frame[0].getCenter(), frame[0].getOrientation());
    const Mat6x6 M = this->buildProjector(frame0);

      const Vec6 base_force = M * CumulativeF;
      o2.addCol(d_baseIndex.getValue(), base_force);
    }
  }

  //"""END ARTICULATION SYSTEM MAPPING"""
  dataMatOut1Const[0]->endEdit();
  dataMatOut2Const[0]->endEdit();
}

template <class TIn1, class TIn2, class TOut>
void DiscreteCosseratMapping<TIn1, TIn2, TOut>::computeBBox(
    const sofa::core::ExecParams *, bool) {
  const sofa::VecCoord_t<Out> &x =
      m_global_frames->read(sofa::core::ConstVecCoordId::position())->getValue();

  SReal minBBox[3] = {std::numeric_limits<SReal>::max(),
                      std::numeric_limits<SReal>::max(),
                      std::numeric_limits<SReal>::max()};
  SReal maxBBox[3] = {-std::numeric_limits<SReal>::max(),
                      -std::numeric_limits<SReal>::max(),
                      -std::numeric_limits<SReal>::max()};
  for (std::size_t i = 0; i < x.size(); i++) {
    const sofa::Coord_t<Out> &p = x[i];
    for (int c = 0; c < 3; c++) {
      if (p[c] > maxBBox[c])
        maxBBox[c] = p[c];
      if (p[c] < minBBox[c])
        minBBox[c] = p[c];
    }
  }
  this->f_bbox.setValue(sofa::type::TBoundingBox<SReal>(minBBox, maxBBox));
}

template <class TIn1, class TIn2, class TOut>
void DiscreteCosseratMapping<TIn1, TIn2, TOut>::draw(
    const sofa::core::visual::VisualParams *vparams) {
  if (!vparams->displayFlags().getShowMechanicalMappings())
    return;

  // draw cable
  typedef RGBAColor RGBAColor;

  const auto stateLifeCycle = vparams->drawTool()->makeStateLifeCycle();

  const sofa::DataVecCoord_t<Out> *xfromData =
      m_global_frames->read(sofa::core::ConstVecCoordId::position());
  const sofa::VecCoord_t<Out> xData = xfromData->getValue();
  vector<Vec3> positions;
  vector<sofa::type::Quat<SReal>> Orientation;
  positions.clear();
  Orientation.clear();
  unsigned int sz = xData.size();
  for (unsigned int i = 0; i < sz; i++) {
    positions.push_back(xData[i].getCenter());
    Orientation.push_back(xData[i].getOrientation());
  }

  // Get access articulated
  const sofa::DataVecCoord_t<In1> *artiData =
      m_strain_state->read(sofa::core::ConstVecCoordId::position());
  const sofa::VecCoord_t<In1> xPos = artiData->getValue();

  RGBAColor drawColor = d_color.getValue();
  // draw each segment of the beam as a cylinder.
  for (unsigned int i = 0; i < sz - 1; i++)
    vparams->drawTool()->drawCylinder(positions[i], positions[i + 1],
                                      d_radius.getValue(), drawColor);

  // Define color map
  SReal min = d_min.getValue();
  SReal max = d_max.getValue();
  sofa::helper::ColorMap::evaluator<SReal> _eval =
      m_colorMap.getEvaluator(min, max);

  glLineWidth(d_radius.getValue());
  glBegin(GL_LINES);
  if (d_drawMapBeam.getValue()) {
    sofa::type::RGBAColor _color = d_color.getValue();
    RGBAColor colorL = RGBAColor(_color[0], _color[1], _color[2], _color[3]);
    glColor4f(colorL[0], colorL[1], colorL[2], colorL[3]);
    for (unsigned int i = 0; i < sz - 1; i++) {
      vparams->drawTool()->drawLine(positions[i], positions[i + 1], colorL);
    }
  } else {
    int j = 0;
    vector<int> index = d_index.getValue();
    for (unsigned int i = 0; i < sz - 1; i++) {
      j = m_indicesVectorsDraw[i] -
          1; // to get the articulation on which the frame is related to
      RGBAColor color = _eval(xPos[j][d_deformationAxis.getValue()]);
      vparams->drawTool()->drawLine(positions[i], positions[i + 1], color);
    }
  }
  glLineWidth(1);
  if (!vparams->displayFlags().getShowMappings())
    if (!d_debug.getValue())
      return;
  glEnd();
}

} // namespace Cosserat::mapping<|MERGE_RESOLUTION|>--- conflicted
+++ resolved
@@ -238,14 +238,8 @@
   // Apply the local transform i.e. from SOFA's frame to Cosserat's frame
   const sofa::VecCoord_t<In2> &xfrom2Data =
       m_rigid_base->read(sofa::core::ConstVecCoordId::position())->getValue();
-<<<<<<< HEAD
-  Transform TInverse = Transform(xfrom2Data[baseIndex].getCenter(),
-                                 xfrom2Data[baseIndex].getOrientation())
-                           .inversed();
-=======
   auto TInverse = Frame(xfrom2Data[baseIndex].getCenter(),
                                  xfrom2Data[baseIndex].getOrientation()).inversed();
->>>>>>> 9ef7da8b
   Mat6x6 P = this->buildProjector(TInverse);
   Vec6 baseLocalVelocity =
       P * baseVelocity; // This is the base velocity in Locale frame
