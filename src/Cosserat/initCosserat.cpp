--- conflicted
+++ resolved
@@ -33,8 +33,6 @@
 #include <cstring>
 #include <string>
 
-// TODO(dmarchal: 2024/06/07) This is the wrong namespace, it should be
-// "cosserat" or sofacosserat if you rename the plugin into SofaCosserat :)
 namespace Cosserat {
 
 
@@ -89,13 +87,10 @@
 
 void registerObjects(sofa::core::ObjectFactory* factory)
 {
-<<<<<<< HEAD
-=======
+
 #ifdef COSSERAT_USES_SOFTROBOTS
   registerQPSlidingConstraint(factory);
   registerCosseratActuatorConstraint(factory);
-#endif
->>>>>>> b3c1039c
   registerCosseratNeedleSlidingConstraint(factory);
   registerCosseratSlidingConstraint(factory);
   registerPointsManager(factory);
@@ -108,6 +103,7 @@
   registerDiscretDynamicCosseratMapping(factory);
   registerLegendrePolynomialsMapping(factory);
   registerRigidDistanceMapping(factory);
+#endif
 }
 
 const char *getModuleLicense() { return "LGPL"; }
