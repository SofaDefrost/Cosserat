--- conflicted
+++ resolved
@@ -33,26 +33,8 @@
 
 namespace Cosserat
 {
-<<<<<<< HEAD
-////////////////////////////////////////////    FACTORY    //////////////////////////////////////////////
-// Registering the component
-// see: http://wiki.sofa-framework.org/wiki/ObjectFactory
-// 1-RegisterObject("description") + .add<> : Register the component
-// 2-.add<>(true) : Set default template
-using namespace sofa::defaulttype;
 
-void registerCosseratInternalActuation(sofa::core::ObjectFactory *factory) {
-  factory->registerObjects(
-     sofa::core::ObjectRegistrationData(
-          "This component is used to compute internal stress for torsion (along x) and bending (y and z)")
-          .add<sofa::component::forcefield::CosseratInternalActuation<Vec3Types>>(true));
-}
-//////////////////////////////////////////////////////////////////////////////////////////////////////
-
-=======
-
-using namespace sofa::defaulttype;
-
+    using namespace sofa::defaulttype;
 void registerCosseratInternalActuation(sofa::core::ObjectFactory *factory) {
   factory->registerObjects(
      sofa::core::ObjectRegistrationData(
@@ -60,15 +42,9 @@
           .add<sofa::component::forcefield::CosseratInternalActuation<Vec3Types>>(true));
 }
 
->>>>>>> b3c1039c
 }
-
 namespace sofa::component::forcefield
 {
-<<<<<<< HEAD
-// Force template specialization for the most common sofa floating point related type. This goes with the extern template declaration in the .h. Declaring extern template avoid the code generation of the template for each compilation unit. see: http://www.stroustrup.com/C++11FAQ.html#extern-templates
-    template class CosseratInternalActuation<defaulttype::Vec3Types>;
-=======
+    using namespace sofa::defaulttype;
     template class SOFA_COSSERAT_API CosseratInternalActuation<defaulttype::Vec3Types>;
->>>>>>> b3c1039c
 }