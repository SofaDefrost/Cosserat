--- conflicted
+++ resolved
@@ -37,15 +37,6 @@
 namespace Cosserat
 {
 
-<<<<<<< HEAD
-////////////////////////////////////////////    FACTORY    //////////////////////////////////////////////
-// Registering the component
-// see: http://wiki.sofa-framework.org/wiki/ObjectFactory
-// 1-RegisterObject("description") + .add<> : Register the component
-// 2-.add<>(true) : Set default template
-
-=======
->>>>>>> b3c1039c
 void registerBeamHookeLawForceFieldRigid(sofa::core::ObjectFactory *factory) {
   factory->registerObjects(
       sofa::core::ObjectRegistrationData(
@@ -54,13 +45,9 @@
           .add<sofa::component::forcefield::BeamHookeLawForceFieldRigid<
               Vec6Types>>());
 }
-<<<<<<< HEAD
-//////////////////////////////////////////////////////////////////////////////////////////////////////
 
-// Force template specialization for the most common sofa floating point related type. This goes with the extern template declaration in the .h. Declaring extern template avoid the code generation of the template for each compilation unit. see: http://www.stroustrup.com/C++11FAQ.html#extern-templates
-=======
-
->>>>>>> b3c1039c
+// Force template specialization for the most common sofa floating point related type.
+// This goes with the extern template declaration in the .h. Declaring extern template avoid the code generation of the template for each compilation unit. see: http://www.stroustrup.com/C++11FAQ.html#extern-templates
 }
 
 namespace sofa::component::forcefield
