--- conflicted
+++ resolved
@@ -150,11 +150,7 @@
     //ReadAccessor<Data<VecCoord>> positions = this->mstate->readPositions();
     const VecCoord positions = x.getValue();
     type::Vec<3, bool> use = d_useDirections.getValue();
-<<<<<<< HEAD
-    auto& constraintIndex = d_constraintIndex.getValue();
-=======
     const auto& constraintIndex = d_constraintIndex.getValue();
->>>>>>> 9ef7da8b
 
     for (unsigned int i = 0; i < positions.size(); i++)
     {
