--- conflicted
+++ resolved
@@ -167,11 +167,7 @@
 
     Real dfree = Jdx->element(0) + d_cableInitialLength.getValue() - d_cableLength.getValue();
 
-<<<<<<< HEAD
-    auto & constraintIndex = d_constraintIndex.getValue();
-=======
     const auto & constraintIndex = d_constraintIndex.getValue();
->>>>>>> 9ef7da8b
     for (unsigned i=0;i<d_indices.getValue().size();i++) {
         resV->set(constraintIndex, dfree);
     }
