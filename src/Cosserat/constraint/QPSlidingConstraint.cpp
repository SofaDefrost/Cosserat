--- conflicted
+++ resolved
@@ -34,81 +34,60 @@
 
 //#define SOFTROBOTS_CONSTRAINT_QPSLIDINGCONSTRAINT_NOEXTERN
 
-namespace sofa::component::constraintset {
-
-using sofa::defaulttype::Rigid3Types;
-using namespace sofa::helper;
-using namespace sofa::core;
-
-//--------------- Force constraint -------------
-SlidingForceConstraintResolution::SlidingForceConstraintResolution(
-    const double &imposedForce, const double &min, const double &max)
-    : ConstraintResolution(1), m_imposedForce(imposedForce),
-      m_minDisplacement(min), m_maxDisplacement(max) {}
-
-void SlidingForceConstraintResolution::init(int line, double **w,
-                                            double *lambda) {
-  SOFA_UNUSED(lambda);
-  m_wActuatorActuator = w[line][line];
-}
-
-void SlidingForceConstraintResolution::resolution(int line, double **w,
-                                                  double *d, double *lambda,
-                                                  double *dfree) {
-  SOFA_UNUSED(dfree);
-  SOFA_UNUSED(w);
-
-  double displacement = m_wActuatorActuator * m_imposedForce + d[line];
-
-  if (displacement < m_minDisplacement) {
-    displacement = m_minDisplacement;
-    lambda[line] -= (d[line] - displacement) / m_wActuatorActuator;
-  } else if (displacement > m_maxDisplacement) {
-    displacement = m_maxDisplacement;
-    lambda[line] -= (d[line] - displacement) / m_wActuatorActuator;
-  } else
-    lambda[line] = m_imposedForce;
-}
-
-}
-
-<<<<<<< HEAD
-namespace Cosserat
+namespace sofa::component::constraintset
 {
 
-////////////////////////////////////////////    FACTORY    //////////////////////////////////////////////
-// Registering the component
-// see: http://wiki.sofa-framework.org/wiki/ObjectFactory
-// 1-RegisterObject("description") + .add<> : Register the component
-// 2-.add<>(true) : Set default template
-
-void registerQPSlidingConstraint(sofa::core::ObjectFactory* factory)
-{
-    factory->registerObjects(sofa::core::ObjectRegistrationData("Simulate cable actuation.")
-    .add< sofa::component::constraintset::QPSlidingConstraint<sofa::defaulttype::Vec3Types> >(true));
-}
+  using sofa::defaulttype::Rigid3Types;
+  using namespace sofa::helper;
+  using namespace sofa::core;
 
 
-////////////////////////////////////////////////////////////////////////////////////////////////////////
+  //--------------- Force constraint -------------
+  SlidingForceConstraintResolution::SlidingForceConstraintResolution(const double &imposedForce, const double& min, const double& max)
+      : ConstraintResolution(1)
+      , m_imposedForce(imposedForce)
+      , m_minDisplacement(min)
+      , m_maxDisplacement(max)
+  { }
 
-// Force template specialization for the most common sofa type.
-// This goes with the extern template declaration in the .h. Declaring extern template
-// avoid the code generation of the template for each compilation unit.
-// see: http://www.stroustrup.com/C++11FAQ.html#extern-templates
-//template class QPSlidingConstraint<sofa::defaulttype::Vec3Types>;
-=======
-template class SOFA_COSSERAT_API QPSlidingConstraint<sofa::defaulttype::Vec3Types>;
+
+  void SlidingForceConstraintResolution::init(int line, double** w, double * lambda)
+  {
+    SOFA_UNUSED(lambda);
+    m_wActuatorActuator = w[line][line];
+  }
+
+  void SlidingForceConstraintResolution::resolution(int line, double** w, double* d, double* lambda, double* dfree)
+  {
+    SOFA_UNUSED(dfree);
+    SOFA_UNUSED(w);
+
+    double displacement = m_wActuatorActuator*m_imposedForce + d[line];
+
+    if (displacement<m_minDisplacement)
+    {
+      displacement=m_minDisplacement;
+      lambda[line] -= (d[line]-displacement) / m_wActuatorActuator;
+    }
+    else if (displacement>m_maxDisplacement)
+    {
+      displacement=m_maxDisplacement;
+      lambda[line] -= (d[line]-displacement) / m_wActuatorActuator;
+    }
+    else
+      lambda[line] = m_imposedForce;
+  }
+
+  template class SOFA_COSSERAT_API QPSlidingConstraint<sofa::defaulttype::Vec3Types>;
 }
 
 namespace Cosserat
 {
->>>>>>> b3c1039c
 
-void registerQPSlidingConstraint(sofa::core::ObjectFactory* factory)
-{
+  void registerQPSlidingConstraint(sofa::core::ObjectFactory* factory)
+  {
     factory->registerObjects(sofa::core::ObjectRegistrationData("Simulate cable actuation.")
     .add< sofa::component::constraintset::QPSlidingConstraint<sofa::defaulttype::Vec3Types> >(true));
-}
+  }
 
 } // namespace Cosserat
-
