--- conflicted
+++ resolved
@@ -110,41 +110,10 @@
         return slidingPoint
 
     def _addRigidBaseNode(self):
-<<<<<<< HEAD
-        rigidBaseNode = self.addChild("rigidBase")
-        # To be improved with classes in top
-        positions = [[self.params.beamGeoParams.init_pos] + [0.0, 0.0, 0.0, 1.0]]
-
-        rigidBaseNodeMo = rigidBaseNode.addObject(
-            "MechanicalObject",
-            template="Rigid3d",
-            name="RigidBaseMO",
-            showObjectScale=0.2,
-            position=positions,
-            translation=self.translation,
-            rotation=self.rotation
-        )
-        rigidBaseNodeMo.showObject.setParent(self.showObject)
-
-        # @TODO: remove this hard coded.
-        # one can choose to set this to false and directly attach the beam base
-        # to a control object in order to be able to drive it.
-        if int(self.attachingToLink.value):
-            print("Adding the rest shape to the base")
-            rigidBaseNode.addObject(
-                "RestShapeSpringsForceField",
-                name="spring",
-                stiffness=1e8,
-                angularStiffness=1.0e8,
-                externalIndices=0,
-                mstate="@RigidBaseMO",
-                indices=0,
-                template="Rigid3d",
-            )
-=======
+
         rigidBaseNode = create_rigid_node(self, "RigidBase",
                                           self.translation, self.rotation)
->>>>>>> 880bf148
+
         return rigidBaseNode
 
     def _add_cosserat_coordinate(self, initial_curvature: List[float], section_lengths: List[float]):
@@ -281,9 +250,9 @@
         name="spring",
         stiffness=1e8,
         angularStiffness=1.0e8,
-        external_points=0,
+        externalIndices=0,
         # mstate="@RigidBaseMO",
-        points=0,
+        indices=0,
         template="Rigid3d"
     )
 
