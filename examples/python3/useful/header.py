"""_summary_ Basic scene using Cosserat in SofaPython3.
    The Finger is modeled using FEM model while de cable is modeled using cosserat theory.
    The link between these two mechanical models is performed by constraint based on Lagrangian Multiplier

Returns:
    _type_: _description_
"""

__authors__ = "Younes"
__contact__ = "adagolodjo@protonmail.com, yinoussa.adagolodjo@inria.fr"
__version__ = "1.0.0"
__copyright__ = "(c) 2020,Inria"
__date__ = "july 2023"

from stlib3.physics.deformable import ElasticMaterialObject
from stlib3.physics.constraints import FixedBox
import os
from useful.params import ContactParameters as DefaultContactParams

def show_mecha_visual(node, show=True):
    node.showObject = show
    node.showIndices = show
def addHeader(parent_node, multithreading=False, inverse=False, is_constrained=False, is_contact=False,
              contact_params=None):
    """
    Adds default headers for a simulation with contact to the parent node.
    Also adds and returns three nodes: Settings, Modelling, Simulation.

    Args:
        parent_node: The parent node to add the headers to.
        multithreading: Enables multithreading (optional, default: False).
        inverse: Enables inverse kinematics (optional, default: False).
        is_constrained: Enables constraints (optional, default: False).
        is_contact: Enables contact simulation (optional, default: False).
        contact_params: Parameters for contact simulation (optional).

    Returns:
        A tuple containing the settings, modelling, and simulation nodes.
    """

    settings = parent_node.addChild('Settings')
    settings.addObject('RequiredPlugin', pluginName=[
        "Cosserat", "Sofa.Component.AnimationLoop",  # Needed to use components FreeMotionAnimationLoop
        "Sofa.Component.Collision.Detection.Algorithm",
        "Sofa.Component.Collision.Detection.Intersection",  # Needed to use components LocalMinDistance
        "Sofa.Component.Collision.Response.Contact",  # Needed to use components RuleBasedContactManager
        "Sofa.Component.Constraint.Lagrangian.Correction",  # Needed to use components GenericConstraintCorrection
        "Sofa.Component.Constraint.Lagrangian.Solver",  # Needed to use components GenericConstraintSolver
        "Sofa.Component.Constraint.Projective",  # Needed to use components FixedConstraint
        "Sofa.Component.IO.Mesh",  # Needed to use components MeshOBJLoader, MeshSTLLoader
        "Sofa.Component.Mass", 'Sofa.Component.LinearSolver.Direct',
        "Sofa.Component.Setting",  # Needed to use components BackgroundSetting
        "Sofa.Component.SolidMechanics.Spring",  # Needed to use components RestShapeSpringsForceField
        "Sofa.Component.Topology.Container.Constant",  # Needed to use components MeshTopology
        "Sofa.Component.Topology.Container.Dynamic", "Sofa.Component.Playback",
        "Sofa.Component.Playback", "Sofa.Component.Visual",  # Needed to use components VisualStyle
        "Sofa.Component.Topology.Container.Grid",  # Needed to use components RegularGridTopology
        "Sofa.Component.Topology.Mapping",  # Needed to use components Edge2QuadTopologicalMapping
        "Sofa.GL.Component.Rendering3D",  # Needed to use components OglGrid, OglModel
        "Sofa.GUI.Component", "Sofa.Component.Collision.Geometry", "Sofa.Component.LinearSolver.Direct",
        "Sofa.Component.Mapping.Linear", "Sofa.Component.MechanicalLoad",
        'Sofa.Component.Engine.Select', 'Sofa.Component.SolidMechanics.FEM.Elastic',
        "Sofa.Component.StateContainer", 'Sofa.Component.ODESolver.Backward',
        'Sofa.Component.SolidMechanics.FEM.HyperElastic'
    ])

    settings.addObject('BackgroundSetting', color=[1, 1, 1, 1])

    parent_node.addObject('VisualStyle', displayFlags='showVisualModels showBehaviorModels showCollisionModels '
                                                      'hideBoundingCollisionModels hideForceFields '
                                                      'showInteractionForceFields hideWireframe showMechanicalMappings')

    if is_constrained:
        parent_node.addObject('FreeMotionAnimationLoop', parallelCollisionDetectionAndFreeMotion=multithreading,
                              parallelODESolving=multithreading)
        if inverse:
            settings.addObject('RequiredPlugin', name="SoftRobots.Inverse")
            parent_node.addObject('QPInverseProblemSolver', name='ConstraintSolver', tolerance=1e-8, maxIterations=100,
                                  multithreading=multithreading, epsilon=1)
        else:
            parent_node.addObject('GenericConstraintSolver', name='ConstraintSolver', tolerance=1e-8, maxIterations=100,
                                  multithreading=multithreading)

    if is_contact:
        contactHeader(parent_node, contact_params=contact_params.contact_params)


# components needed for contact modeling

def contactHeader(parent_node, contact_params=DefaultContactParams):
    """
    Adds components for contact simulation to the parent node.

    Args:
        parent_node: The parent node to add the components to.
        contact_params: Optional contact parameters (default: None).
    """

    parent_node.addObject('CollisionPipeline')
    parent_node.addObject("DefaultVisualManagerLoop")
    parent_node.addObject('BruteForceBroadPhase')
    parent_node.addObject('BVHNarrowPhase')

    parent_node.addObject('RuleBasedContactManager', responseParams=contact_params.responseParams,
                          response='FrictionContactConstraint')
    parent_node.addObject('LocalMinDistance', alarmDistance=contact_params.alarmDistance,
                          contactDistance=contact_params.contactDistance)


def addVisual(node):
    """
    Adds a visual model to the given node.

    Args:
        node:
    Usage:
        addVisual(node)
    """
    node.addObject('VisualStyle', displayFlags='showVisualModels showBehaviorModels hideCollisionModels '
                                               'hideBoundingCollisionModels hideForceFields '
                                               'showInteractionForceFields hideWireframe showMechanicalMappings')
    return node


def addSolverNode(parent_node, name='solverNode', template='CompressedRowSparseMatrixd', rayleighMass=0.,
                  rayleighStiffness=0.,
                  firstOrder=False,
                  iterative=False, isConstrained=False):
    """
    Adds solvers (EulerImplicitSolver, LDLSolver, GenericConstraintCorrection) to the given node.

    Args:
        name:
        isConstrained:
        parent_node:
        template: for the LDLSolver
        rayleighMass:
        rayleighStiffness:
        firstOrder: for the implicit scheme
        iterative: iterative solver

    Usage:
        addSolversNode(node)
    """
    solver_node = parent_node.addChild(name)
    solver_node.addObject('EulerImplicitSolver', firstOrder=firstOrder, rayleighStiffness=rayleighStiffness,
                          rayleighMass=rayleighMass)
    if iterative:
        solver_node.addObject('CGLinearSolver', name='Solver', template=template)
    else:
        solver_node.addObject('SparseLDLSolver', name='Solver', template=template, printLog=False)
    if isConstrained:
        solver_node.addObject('GenericConstraintCorrection', linearSolver=solver_node.Solver.getLinkPath())

    return solver_node

def attach_mesh_with_springs(mesh_node, _box='-18 -15 -8 2 -3 8'):
    mesh_node.addObject('BoxROI', name='ROI1', box=_box, drawBoxes='true')
    mesh_node.addObject('RestShapeSpringsForceField',
                          points='@ROI1.indices', stiffness='1e12')

def attach_3d_points_to_meca_with_barycentric_mapping(parent_node, name='node_name',
                                                      list_of_points=[" 0.0 0 0 15 0 0 30 0 0 45 0 0 60 0 0 66 0 0 81 0.0 0.0"]):
    points_node = parent_node.addChild(name)
    points_node.addObject('MechanicalObject', name=name+"_mo", position=list_of_points)
    points_node.addObject('BarycentricMapping')
    return points_node

def add_finger_mesh_force_field_Object(parent_node, path):
    parent_node.addObject('VisualStyle', displayFlags='showForceFields')
    #finger_solver = addSolverNode(parent_node, name=name)

    # Load a VTK tetrahedral mesh and expose the resulting topology in the scene .
    loader = parent_node.addObject('MeshVTKLoader', name='loader', filename=f'{path}finger.vtk',
                                     translation="-17.5 -12.5 7.5",
                                     rotation="0 180 0")
    parent_node.addObject('TetrahedronSetTopologyContainer', position=loader.position.getLinkPath(),
                            tetras=loader.tetras.getLinkPath(), name='container')
    # Create a MechanicalObject component to stores the DoFs of the model
    parent_node.addObject('MechanicalObject', template='Vec3', name='dofs')

    # Gives a mass to the model
    parent_node.addObject('UniformMass', totalMass='1.75')
    # Add a TetrahedronFEMForceField component which implement an elastic material model
    # solved using the Finite Element Method on
    # tetrahedrons.
<<<<<<< HEAD
    fingerSolver.addObject('TetrahedronFEMForceField', template='Vec3d', name='forceField', method='large',
                           poissonRatio='0.45', youngModulus='500')

    fingerSolver.addObject('BoxROI', name='ROI1', box='-18 -15 -8 2 -3 8', drawBoxes='true')
    fingerSolver.addObject('RestShapeSpringsForceField',
                           indices='@ROI1.indices', stiffness='1e12')
    ##########################################
    # Cable points                           #
    ##########################################
=======
    parent_node.addObject('TetrahedronFEMForceField', template='Vec3d', name='forceField', method='large',
                            poissonRatio='0.45', youngModulus='500')
    attach_mesh_with_springs(parent_node)

>>>>>>> 880bf148
    # Mapped points inside the finger volume, these points attached to the FE model
    # are constrained to slide on the cable.
    points_node = attach_3d_points_to_meca_with_barycentric_mapping(parent_node)
    return points_node

def addMappedPoints(parent_node, name="pointsInFEM", position=None, showObject="1",
                    showIndices="1", femPos="0.0 0 0 15 0 0 30 0 0 45 0 0 60 0 0 66 0 0 81 0.0 0.0"):
    if position is None:
        position = femPos

    femPoints = parent_node.addChild(name)
    femPoints.addObject(
        'MechanicalObject',
        name=f'{name}Mo',
        position=position,
        showObject=showObject,
        showIndices=showIndices,
        template='Vec3d'
    )
    femPoints.addObject('BarycentricMapping')
    return femPoints


def Finger(parent_node=None, name="Finger", rotation=None, translation=None, fixingBox=None, path=None, femPos=None):
    if fixingBox is None:
        fixingBox = [-18, -15, -8, 2, -3, 8]
    if rotation is None:
        rotation = [0., 180., 0]
    if translation is None:
        translation = [-17.5, -12.5, 7.5]
    if path is None:
        path = f'{os.path.dirname(os.path.abspath(__file__))}/'

    # TODO : add physical properties as the finger input
    finger = parent_node.addChild(name)
    e_object = ElasticMaterialObject(finger,
                                     volumeMeshFileName=f'{path}finger.vtk',
                                     poissonRatio=0.48,
                                     youngModulus=500,
                                     totalMass=0.075,
                                     surfaceColor=[0.0, 0.7, 0.7, 0.5],
                                     surfaceMeshFileName=f'{path}finger.stl',
                                     rotation=rotation,
                                     translation=translation)
    FixedBox(e_object,
             doVisualization=True,
             atPositions=fixingBox)
    """Add sliding point to the scene, these points are those on which the cable slides"""
    if femPos is None:
        femPoints = addMappedPoints(e_object)
    else:
        femPoints = addMappedPoints(e_object, femPos=femPos)

    finger.addChild(e_object)
    return finger, femPoints

# Test
def createScene(root_node):
    addHeader(root_node)
    addSolverNode(root_node)<|MERGE_RESOLUTION|>--- conflicted
+++ resolved
@@ -157,7 +157,7 @@
 def attach_mesh_with_springs(mesh_node, _box='-18 -15 -8 2 -3 8'):
     mesh_node.addObject('BoxROI', name='ROI1', box=_box, drawBoxes='true')
     mesh_node.addObject('RestShapeSpringsForceField',
-                          points='@ROI1.indices', stiffness='1e12')
+                        indices='@ROI1.indices', stiffness='1e12')
 
 def attach_3d_points_to_meca_with_barycentric_mapping(parent_node, name='node_name',
                                                       list_of_points=[" 0.0 0 0 15 0 0 30 0 0 45 0 0 60 0 0 66 0 0 81 0.0 0.0"]):
@@ -184,22 +184,11 @@
     # Add a TetrahedronFEMForceField component which implement an elastic material model
     # solved using the Finite Element Method on
     # tetrahedrons.
-<<<<<<< HEAD
-    fingerSolver.addObject('TetrahedronFEMForceField', template='Vec3d', name='forceField', method='large',
-                           poissonRatio='0.45', youngModulus='500')
-
-    fingerSolver.addObject('BoxROI', name='ROI1', box='-18 -15 -8 2 -3 8', drawBoxes='true')
-    fingerSolver.addObject('RestShapeSpringsForceField',
-                           indices='@ROI1.indices', stiffness='1e12')
-    ##########################################
-    # Cable points                           #
-    ##########################################
-=======
     parent_node.addObject('TetrahedronFEMForceField', template='Vec3d', name='forceField', method='large',
                             poissonRatio='0.45', youngModulus='500')
     attach_mesh_with_springs(parent_node)
 
->>>>>>> 880bf148
+
     # Mapped points inside the finger volume, these points attached to the FE model
     # are constrained to slide on the cable.
     points_node = attach_3d_points_to_meca_with_barycentric_mapping(parent_node)
