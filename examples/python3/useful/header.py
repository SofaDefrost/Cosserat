--- conflicted
+++ resolved
@@ -242,14 +242,9 @@
         femPoints = addMappedPoints(e_object, femPos=femPos)
 
     finger.addChild(e_object)
-<<<<<<< HEAD
     return finger, femPoints
-=======
-    return finger, femPoints
-
 
 # Test
 def createScene(root_node):
     addHeader(root_node)
-    addSolverNode(root_node)
->>>>>>> 795b81ce
+    addSolverNode(root_node)